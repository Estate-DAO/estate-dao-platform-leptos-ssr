--- conflicted
+++ resolved
@@ -220,21 +220,6 @@
                     </div>
                 </aside>
 
-<<<<<<< HEAD
-=======
-                // {/* Overlay for mobile */}
-                // {move || if sidebar_open.get() {
-                //     view! {
-                //         <div
-                //             class="fixed inset-0 bg-black bg-opacity-50 lg:hidden"
-                //             on:click=move |_| set_sidebar_open.set(false)
-                //         />
-                //     }
-                // } else {
-                //     view! { <div></div> }
-                // }}
-
->>>>>>> 7c85cb7d
                 {/* Main content */}
                 <section class="flex-1 bg-white rounded-xl border p-4 lg:p-8 overflow-y-auto">
                     {move || match active_tab() {
