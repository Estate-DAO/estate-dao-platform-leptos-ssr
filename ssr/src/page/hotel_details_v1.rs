use leptos::*;
use leptos_icons::Icon;
use leptos_router::{use_navigate, use_query_map, NavigateOptions};

use crate::api::auth::auth_state::AuthStateSignal;
use crate::api::client_side_api::ClientSideApiClient;
use crate::api::consts::ENFORCE_SINGLE_ROOM_TYPE_BOOKING;
use crate::app::AppRoutes;
use crate::component::ImageLightbox;
<<<<<<< HEAD
use crate::component::{loading_button::LoadingButton, FullScreenSpinnerGray};
use crate::domain::{
    DomainHotelCodeId, DomainHotelInfoCriteria, DomainHotelSearchCriteria, DomainRoomGuest,
    DomainRoomOccupancy, DomainRoomOption, DomainStaticRoom,
};
use crate::log;
use crate::page::{add_to_wishlist_action, HotelDetailsParams, HotelListNavbar};
=======
use crate::component::{loading_button::LoadingButton, FullScreenSpinnerGray, Navbar, StarRating};
use crate::domain::{
    DomainHotelCodeId, DomainHotelInfoCriteria, DomainHotelSearchCriteria, DomainRoomGuest,
};
use crate::log;
use crate::page::{HotelDetailsParams, HotelListNavbar, InputGroupContainer};
>>>>>>> 5037a70e
use crate::utils::query_params::QueryParamsSync;
use crate::view_state_layer::input_group_state::InputGroupState;
use crate::view_state_layer::ui_block_room::{BlockRoomUIState, RoomSelectionSummary};
use crate::view_state_layer::ui_hotel_details::HotelDetailsUIState;
use crate::view_state_layer::ui_search_state::UISearchCtx;
use crate::view_state_layer::view_state::HotelInfoCtx;
use std::cmp::Ordering;
use std::collections::{BTreeMap, HashMap, HashSet};
use std::sync::Arc;

use std::time::Duration;

// <!-- Configuration constant for number of skeleton rooms to display during loading -->
const NUMBER_OF_ROOMS: usize = 5;

#[derive(Clone)]
pub struct Amenity {
    icon: icondata::Icon,
    text: String,
}

#[derive(Clone)]
struct OfferGroup {
    offer_id: String,
    mapped_room_id: Option<u32>,
    rates: Vec<DomainRoomOption>,
    room_names: Vec<String>,
}

#[derive(Clone)]
struct RoomCard {
    mapped_room_id: Option<u32>,
    room_names: Vec<String>,
    card_title: String,
    rates: Vec<DomainRoomOption>,
}

#[derive(Clone, Hash, PartialEq, Eq)]
struct RateRowKey {
    mapped_room_id: Option<u32>,
    occupancy_number: Option<u32>,
    meal_plan: String,
    price_bits: u64,
}

impl RateRowKey {
    fn from_rate(rate: &DomainRoomOption, include_occupancy: bool) -> Self {
        let mapped_room = (rate.mapped_room_id != 0).then_some(rate.mapped_room_id);
        let meal_plan = rate
            .meal_plan
            .clone()
            .unwrap_or_else(|| "Room Only".to_string());
        RateRowKey {
            mapped_room_id: mapped_room,
            occupancy_number: if include_occupancy {
                rate.room_data.occupancy_number
            } else {
                None
            },
            meal_plan,
            price_bits: rate.price.room_price.to_bits(),
        }
    }
}

#[derive(Clone, Hash, PartialEq, Eq)]
struct OfferRoomSignature {
    mapped_room_id: u32,
    occupancy_number: Option<u32>,
    meal_plan: String,
    price_bits: u64,
}

#[derive(Default, Clone)]
struct RoomDetailsLookup {
    by_id: HashMap<u32, DomainStaticRoom>,
    by_name: HashMap<String, DomainStaticRoom>,
}

#[derive(Clone, Copy)]
struct GuestReviewSnippet {
    name: &'static str,
    stay_info: &'static str,
    rating: f32,
    title: &'static str,
    body: &'static str,
    tags: &'static [&'static str],
}

const REVIEW_CATEGORY_SCORES: [(&str, f32); 6] = [
    ("Cleanliness", 7.4),
    ("Room Quality", 9.3),
    ("Location", 7.4),
    ("Food & Beverage", 9.3),
    ("Service", 9.3),
    ("Amenities", 9.3),
];

const REVIEW_HIGHLIGHT_TAGS: [&str; 3] = ["Central Location", "Great Breakfast", "Polite Staff"];

const SAMPLE_REVIEWS: [GuestReviewSnippet; 3] = [
    GuestReviewSnippet {
        name: "Raghunathan Sharma",
        stay_info: "2 night stay · Couple",
        rating: 7.1,
        title: "Great hospitality and convenient location",
        body: "Small room but spotless with friendly staff and hot water. Indian restaurant onsite was lovely and breakfast was amazing. Close to most attractions in the city so we could walk everywhere.",
        tags: &["Central Location", "Great Breakfast"],
    },
    GuestReviewSnippet {
        name: "Haider Nair",
        stay_info: "2 night stay · Family",
        rating: 7.0,
        title: "Comfortable base for a short break",
        body: "Room was compact yet very comfortable. Shower was clean with hot water. Team helped with late check-in and arranged cabs. Excellent value for the location.",
        tags: &["Helpful Staff", "Value for Money"],
    },
    GuestReviewSnippet {
        name: "Gorden",
        stay_info: "2 night stay · Solo traveller",
        rating: 8.2,
        title: "Would stay again",
        body: "Super friendly service and solid WiFi for remote work. Easy to get around and plenty of food options around the property. Perfect for a quick work trip.",
        tags: &["Fast WiFi", "Great Service"],
    },
];

/// **Phase 4 UI Enhancement: Skeleton Loading Component**
///
/// **Purpose**: Provides elegant loading states while hotel rates are being fetched
/// **Design**: Animated skeleton mimicking the actual room selection layout
/// **UX Benefit**: Users see structured loading instead of blank space
/// **Original Reference**: Enhanced based on patterns from hotel_details.rs
#[component]
pub fn RoomSelectionSkeleton() -> impl IntoView {
    view! {
        <div class="space-y-3 animate-pulse">
            // <!-- Skeleton for room type title -->
            <div class="h-6 bg-gray-200 rounded w-32"></div>

            // <!-- Skeleton for rooms - uses NUMBER_OF_ROOMS constant -->
            <For
                each=|| (0..NUMBER_OF_ROOMS)
                key=|i| *i
                let:_
            >
                <div class="flex flex-col sm:flex-row sm:items-center sm:justify-between border border-gray-100 rounded-lg p-4 space-y-3 sm:space-y-0">
                    // <!-- Room name and price skeleton -->
                    <div class="flex-1 space-y-2">
                        <div class="h-4 bg-gray-200 rounded w-3/4"></div>
                        <div class="h-3 bg-gray-100 rounded w-1/2"></div>
                    </div>

                    // <!-- Counter skeleton -->
                    <div class="flex items-center space-x-3 sm:flex-shrink-0">
                        <div class="w-8 h-8 bg-gray-200 rounded"></div>
                        <div class="w-6 h-4 bg-gray-200 rounded"></div>
                        <div class="w-8 h-8 bg-gray-200 rounded"></div>
                    </div>
                </div>
            </For>

            // <!-- Pricing breakdown skeleton -->
            <div class="mt-6 space-y-3 pt-4 border-t border-gray-200">
                <div class="flex justify-between">
                    <div class="h-4 bg-gray-200 rounded w-24"></div>
                    <div class="h-4 bg-gray-200 rounded w-16"></div>
                </div>
                <div class="flex justify-between font-semibold border-t pt-2">
                    <div class="h-5 bg-gray-200 rounded w-20"></div>
                    <div class="h-5 bg-gray-200 rounded w-20"></div>
                </div>
            </div>

            // <!-- Button skeleton -->
            <div class="mt-6">
                <div class="w-full h-12 bg-gray-200 rounded-xl"></div>
            </div>
        </div>
    }
}

#[allow(clippy::type_complexity)]
fn get_consolidated_hotel_facility_icon_mappings() -> Vec<(&'static str, icondata::Icon)> {
    vec![
        // Fitness & Wellbeing
        ("Fitness facilities", icondata::FaDumbbellSolid),
        ("Hand sanitizer", icondata::TbHandSanitizer),
        ("Guest health check", icondata::FaUserDoctorSolid),
        ("Face masks available", icondata::FaMaskFaceSolid),
        // Room & Comfort
        ("Non-smoking", icondata::TbSmokingNo),
        ("Air conditioning", icondata::TbAirConditioning),
        ("Family rooms", icondata::LuBaby),
        ("Pets allowed", icondata::FaPawSolid),
        // Accessibility
        ("Elevator", icondata::FaElevatorSolid),
        ("Accessible facilities", icondata::LuAccessibility),
        // Services & Operations
        ("Luggage storage", icondata::TbLuggage),
        ("Fax and photocopying", icondata::FaFaxSolid),
        ("Private check-in/out", icondata::FaUserSecretSolid),
        ("Invoice provided", icondata::FaFileInvoiceSolid),
        // Security & Safety
        ("CCTV", icondata::BiCctvSolid),
        // Connectivity & Digital
        ("Contactless check-in/out", icondata::SiContactlesspayment),
        ("Cashless payment", icondata::FaCreditCardSolid),
        ("Shared item removal", icondata::BsEraser),
        ("Common area TV", icondata::FaTvSolid),
        // Food & Beverage
        ("Sanitized tableware", icondata::BsTabletFill),
        ("Dining area distancing", icondata::FaUtensilsSolid),
        // Parking
        ("Parking", icondata::LuParkingCircle),
    ]
}

fn convert_to_amenities(amenities: Vec<String>) -> Vec<Amenity> {
    let icon_mappings = get_consolidated_hotel_facility_icon_mappings();

    amenities
        .into_iter()
        // <!-- Filter out generic facility names like "Facility 256" -->
        .filter(|text| {
            let lower_text = text.to_lowercase();
            // Skip if it matches pattern "facility" followed by a number or is just "facility" alone
            !lower_text.starts_with("facility ") && lower_text != "facility"
        })
        .take(8)
        .map(|text| {
            let lower_text = text.to_lowercase();
            let icon = icon_mappings
                .iter()
                .find(|(key, _)| lower_text.contains(*key))
                .map(|(_, icon)| *icon)
                .unwrap_or(icondata::IoCheckmark);

            // todo: truncate if needed later.
            // let display_text = if text.len() > 10 {
            //     let mut s = text[..10].to_string();
            //     s.push('…');
            //     s
            // } else {
            //     text
            // };

            Amenity { icon, text }
        })
        .collect()
}

fn normalized_room_key(value: &str) -> String {
    value
        .to_lowercase()
        .chars()
        .map(|ch| if ch.is_alphanumeric() { ch } else { ' ' })
        .collect::<String>()
        .split_whitespace()
        .collect::<Vec<_>>()
        .join(" ")
}

fn room_details_lookup_for_state(state: &HotelDetailsUIState) -> RoomDetailsLookup {
    if let Some(details) = state.static_details.get() {
        let mut by_id = HashMap::new();
        let mut by_name = HashMap::new();
        for room in details.rooms.into_iter() {
            let normalized = normalized_room_key(&room.room_name);
            by_name.insert(normalized, room.clone());
            if let Ok(id) = room.room_id.trim().parse::<u32>() {
                by_id.insert(id, room);
            }
        }
        RoomDetailsLookup { by_id, by_name }
    } else {
        RoomDetailsLookup::default()
    }
}

fn clip_to_30_words(text: &str) -> String {
    let words: Vec<&str> = text.split_whitespace().collect();
    if words.len() <= 30 {
        text.to_string()
    } else {
        let clipped = words[..30].join(" ");
        format!("{}...", clipped)
    }
}

#[component]
pub fn HotelDetailsV1Page() -> impl IntoView {
    let hotel_details_state: HotelDetailsUIState = expect_context();
    let hotel_info_ctx: HotelInfoCtx = expect_context();
    let ui_search_ctx: UISearchCtx = expect_context();
    let query_map = use_query_map();

    // <!-- Query params handling for shareable URLs -->
    // Sync query params with state on page load (URL → State)
    create_effect(move |_| {
        let params = query_map.get();
        if !params.0.is_empty() {
            log!(
                "[HotelDetailsV1Page] Found query params in URL: {:?}",
                params
            );

            // Convert leptos_router params to HashMap
            let params_map: std::collections::HashMap<String, String> = params
                .0
                .iter()
                .map(|(k, v)| (k.clone(), v.clone()))
                .collect();

            // Parse params and sync to app state.
            // The logic is now much simpler and completely decoupled from 'place' searching.
            if let Some(hotel_params) = HotelDetailsParams::from_query_params(&params_map) {
                log!(
                    "[HotelDetailsV1Page] Parsed hotel params from URL: {:?}",
                    hotel_params
                );
                hotel_params.sync_to_app_state();
            } else {
                log!("[HotelDetailsV1Page] Could not parse hotel params from URL.");
            }
        }
    });

    // <!-- Function to update URL with current search state -->
    // This can be called when navigating to this page from hotel list
    let update_url_with_current_state = move || {
        if let Some(current_params) = HotelDetailsParams::from_current_context() {
            current_params.update_url(); // Now uses individual query params
            log!(
                "Updated URL with current hotel details state (individual params): {:?}",
                current_params
            );
        }
    };

    // <!-- Auto-update URL when essential data becomes available -->
    create_effect(move |_| {
        let hotel_code = hotel_info_ctx.hotel_code.get();
        let date_range = ui_search_ctx.date_range.get();

        let has_essential_data =
            !hotel_code.is_empty() && date_range.start != (0, 0, 0) && date_range.end != (0, 0, 0);

        if has_essential_data {
            // Only update URL if query params are empty (to avoid infinite loops)
            let current_params = query_map.get();
            if current_params.0.is_empty() {
                log!("[HotelDetailsV1Page] Auto-update: URL is empty, updating with current state");
                update_url_with_current_state();
            }
        }
    });

    // Effect to update URL when dates or guests change from UI (State → URL)
    create_effect(move |_| {
        // Depend on all relevant signals
        let hotel_code = hotel_info_ctx.hotel_code.get();
        let date_range = ui_search_ctx.date_range.get();
        let adults = ui_search_ctx.guests.adults.get();
        let children = ui_search_ctx.guests.children.get();
        let rooms = ui_search_ctx.guests.rooms.get();

        // Only update URL if we have essential data and URL params are not empty
        // (to avoid updating on initial load)
        let has_essential_data =
            !hotel_code.is_empty() && date_range.start != (0, 0, 0) && date_range.end != (0, 0, 0);

        let current_params = query_map.get();
        let has_url_params = !current_params.0.is_empty();

        if has_essential_data && has_url_params {
            log!(
                "[HotelDetailsV1Page] UI state changed, updating URL: dates={:?}, adults={}, children={}, rooms={}",
                date_range,
                adults,
                children,
                rooms,
            );
            update_url_with_current_state();
        }
    });

    // Create resource to fetch hotel details when page loads
    // Following the pattern from block_room_v1.rs prebook_resource
    // Enhanced to work with query params for shareable URLs
    let static_details_resource = create_resource(
        move || hotel_info_ctx.hotel_code.get(),
        |hotel_code| async move {
            if hotel_code.is_empty() {
                return None;
            }
            let client = ClientSideApiClient::new();
            match client
                .get_hotel_static_details(DomainHotelCodeId {
                    hotel_id: hotel_code,
                })
                .await
            {
                Ok(details) => {
                    HotelDetailsUIState::set_static_details(Some(details.clone()));
                    Some(details)
                }
                Err(e) => {
                    HotelDetailsUIState::set_error(Some(e));
                    None
                }
            }
        },
    );

    let rates_resource = create_resource(
        move || {
            (
                hotel_info_ctx.hotel_code.get(),
                ui_search_ctx.date_range.get(),
                ui_search_ctx.guests.adults.get(),
                ui_search_ctx.guests.children.get(),
                ui_search_ctx.guests.rooms.get(),
                ui_search_ctx.guests.children_ages.get_signal().get(),
            )
        },
        move |(hotel_code, date_range, adults, children, rooms, children_ages)| async move {
            if hotel_code.is_empty() || date_range.start == (0, 0, 0) {
                return None;
            }

            HotelDetailsUIState::set_rates_loading(true);
            let client = ClientSideApiClient::new();

            let room_guests = vec![DomainRoomGuest {
                no_of_adults: adults,
                no_of_children: children,
                children_ages: if children > 0 {
                    Some(
                        children_ages
                            .into_iter()
                            .map(|age| age.to_string())
                            .collect(),
                    )
                } else {
                    None
                },
            }];

            let search_criteria = DomainHotelSearchCriteria {
                place_id: "".to_string(),
                check_in_date: (date_range.start.0, date_range.start.1, date_range.start.2),
                check_out_date: (date_range.end.0, date_range.end.1, date_range.end.2),
                no_of_nights: date_range.no_of_nights(),
                no_of_rooms: rooms,
                room_guests,
                guest_nationality: "US".to_string(),
                ..Default::default()
            };

            let criteria = DomainHotelInfoCriteria {
                token: hotel_code.clone(),
                hotel_ids: vec![hotel_code],
                search_criteria,
            };
<<<<<<< HEAD
            let mut retries_left = crate::api::consts::API_RETRY_COUNT;
            loop {
                if retries_left == 0 {
                    break None;
                }
                match client.get_hotel_rates(criteria.clone()).await {
                    Ok(rates) => {
                        HotelDetailsUIState::set_rates(Some(rates.clone()));
                        HotelDetailsUIState::set_rates_loading(false);
                        HotelDetailsUIState::set_error(None);
                        break Some(rates);
                    }
                    Err(e) => {
                        HotelDetailsUIState::set_error(Some(e));
                        HotelDetailsUIState::set_rates_loading(false);
                        retries_left -= 1;
                    }
=======

            match client.get_hotel_rates(criteria).await {
                Ok(rates) => {
                    HotelDetailsUIState::set_rates(Some(rates.clone()));
                    HotelDetailsUIState::set_rates_loading(false);
                    Some(rates)
                }
                Err(e) => {
                    HotelDetailsUIState::set_error(Some(e));
                    HotelDetailsUIState::set_rates_loading(false);
                    None
>>>>>>> 5037a70e
                }
            }
        },
    );

    let is_loading =
<<<<<<< HEAD
        move || /* hotel_details_state.loading.get() ||*/  hotel_details_state.rates_loading.get();
=======
        move || hotel_details_state.loading.get() || hotel_details_state.rates_loading.get();
>>>>>>> 5037a70e
    let error_message = move || hotel_details_state.error.get();

    let loaded = move || static_details_resource.get().and_then(|d| d).is_some();

    let hotel_name_signal = move || {
        if let Some(hotel_details) = hotel_details_state.static_details.get() {
            hotel_details.hotel_name
        } else {
            "".to_string()
        }
    };

    let hotel_code_signal = move || {
        if let Some(hotel_details) = hotel_details_state.static_details.get() {
            hotel_details.hotel_code
        } else {
            "".to_string()
        }
    };

    let star_rating_signal = move || {
        if let Some(hotel_details) = hotel_details_state.static_details.get() {
<<<<<<< HEAD
            hotel_details.star_rating as u8
=======
            hotel_details.star_rating
>>>>>>> 5037a70e
        } else {
            0
        }
    };

    let description_signal = move || {
        if let Some(hotel_details) = hotel_details_state.static_details.get() {
            hotel_details.description
        } else {
            "".to_string()
        }
    };

    let address_signal = move || {
        if let Some(hotel_details) = hotel_details_state.static_details.get() {
            hotel_details.address
        } else {
            "".to_string()
        }
    };

    let amenities_signal = move || {
        if let Some(hotel_details) = hotel_details_state.static_details.get() {
            // <!-- Use hotel_facilities instead of amenities for LiteAPI compatibility -->
            // <!-- LiteAPI maps facility_ids to hotel_facilities, while amenities remains empty -->
            convert_to_amenities(hotel_details.hotel_facilities)
        } else {
            vec![]
        }
    };

    let images_signal = move || {
        if let Some(hotel_details) = hotel_details_state.static_details.get() {
            let mut images = hotel_details.images;
            if images.len() < 6 {
                let repeat_count = 6 - images.len();
                let repeated_images = images.clone();
                images.extend(repeated_images.into_iter().take(repeat_count));
            }
            images
        } else {
            vec![]
        }
    };

    let open_image_viewer = RwSignal::new(false);

    view! {
<<<<<<< HEAD
        <section class="relative min-h-screen bg-gray-50 pt-16 md:pt-16">
            <HotelListNavbar />
            // <div class=move || {
            //     let is_expanded = InputGroupState::is_open_show_full_input();
            //     if is_expanded {
            //         // tall when expanded
            //         "transition-all duration-300 h-96 sm:h-96 md:h-80 lg:h-24"
            //     } else {
            //         // keep space for fixed navbar (don't use lg:h-0)
            //         "transition-all duration-300 h-24 sm:h-16 md:h-12 lg:h-16"
            //     }
            // }/>


=======
        <section class="relative min-h-screen bg-gray-50">
            <HotelListNavbar />
            <div class={
            let is_input_expanded = move || InputGroupState::is_open_show_full_input();
            move || format!(
                "transition-all duration-300 {}",
                if is_input_expanded() {
                    // Larger spacer when input is expanded on mobile/tablet, normal on desktop
                    "h-96 sm:h-96 md:h-80 lg:h-48"
                } else {
                    // Normal spacer when collapsed on all screens
                    "h-24"
                }
            )
            }></div>
>>>>>>> 5037a70e

            // <Navbar />
            // <Show when=move || !open_image_viewer.get()>
            //     <div class="flex flex-col items-center mt-6 p-4">
            //         <InputGroupContainer default_expanded=false allow_outside_click_collapse=true />
            //     </div>
            // </Show>

            // <!-- Use resource pattern like prebook_resource in block_room_v1.rs -->
            // <!-- The resource automatically triggers data loading when dependencies change -->
            <Suspense fallback=move || view! { <></> }>
                {move || {
                // Trigger the resource loading but don't render anything
                let _ = static_details_resource.get();
                let _ = rates_resource.get();
                view! { <></> }
            }}
            </Suspense>
<<<<<<< HEAD
            <Show when=loaded /* fallback=|| view! {
                // <div class="w-full max-w-4xl mx-auto py-4 px-2 md:py-8 md:px-0">
                //     <div class="bg-white rounded-xl shadow-md p-6">
                //         <div class="text-xl font-semibold text-gray-600 text-center">
                //             No hotel data available
                //         </div>
                //     </div>
                // </div>
            } */>
                <HotelDetailsHeader hotel_name_signal=hotel_name_signal() star_rating_signal=star_rating_signal() address_signal=address_signal() hotel_code=hotel_code_signal() />
                <HotelImages open_image_viewer/>
                <DetailsSubnav />
                <OverviewSection
                    description_html=description_signal()
                    address=address_signal()
                    amenities=amenities_signal()
                />

                <SelectRoomSection />
                <GuestReviewsSection />
                <PolicyRulesSection address=address_signal() />
                <SiteFooter />
            </Show>
            <Show when=move || error_message().is_some()>
                <div class="w-full max-w-4xl mx-auto py-4 px-2 md:py-8 md:px-0">
                    // <div class="bg-white rounded-xl shadow-md p-6">
                        {
                            let error = error_message().unwrap_or_else(|| "Unknown error occurred".to_string());
                            if error.contains("No room types or rates available") || error.contains("fully booked") {
                                view! {
                                    <div class="flex items-start gap-4 border border-red-300 rounded-xl bg-red-50 p-4">
                                        <svg xmlns="http://www.w3.org/2000/svg" class="w-6 h-6 flex-shrink-0 text-red-500" viewBox="0 0 18 19" fill="none">
                                            <path d="M5.625 2.75V5" stroke="currentColor" stroke-width="1.2" stroke-linecap="round" stroke-linejoin="round"></path>
                                            <path d="M12.375 2.75V5" stroke="currentColor" stroke-width="1.2" stroke-linecap="round" stroke-linejoin="round"></path>
                                            <path d="M15.75 11.9839V6.125C15.75 5.52826 15.5129 4.95597 15.091 4.53401C14.669 4.11205 14.0967 3.875 13.5 3.875H4.5C3.90326 3.875 3.33097 4.11205 2.90901 4.53401C2.48705 4.95597 2.25 5.52826 2.25 6.125V6.7352" stroke="currentColor" stroke-width="1.2" stroke-linecap="round" stroke-linejoin="round"></path>
                                            <path d="M2.25 9.64551V13.9989C2.25 14.5956 2.48705 15.1679 2.90901 15.5899C3.33097 16.0118 3.90326 16.2489 4.5 16.2489H13.5C14.0967 16.2489 14.669 16.0118 15.091 15.5899C15.329 15.3518 15.5082 15.066 15.6192 14.7549" stroke="currentColor" stroke-width="1.2" stroke-linecap="round" stroke-linejoin="round"></path>
                                            <path d="M0.759766 6.27441L17.2404 12.7237" stroke="currentColor" stroke-width="1.2" stroke-linecap="round" stroke-linejoin="round"></path>
                                        </svg>

                                        <div>
                                            <div class="text-red-600 font-semibold text-base mb-1">
                                                This hotel is fully booked for your selected dates
                                            </div>
                                            <div class="text-gray-700 text-sm">
                                                Please try different dates or check other hotels in the area.
                                            </div>
                                        </div>
                                    </div>
                                }
                            } else {
                                view! {
                                    <div>
                                        <div class="text-xl font-semibold text-red-600 mb-2">Error</div>
                                        <div class="text-gray-700">
                                            {error}
                                        </div>
                                    </div>
                                }
                            }
                        }
                    // </div>
                </div>
            </Show>

        </section>
    }
}

#[component]
pub fn HotelDetailsHeader(
    #[prop(into)] hotel_name_signal: String,
    #[prop(into)] address_signal: String,
    #[prop(into)] star_rating_signal: u8,
    #[prop(into)] hotel_code: String,
) -> impl IntoView {
    let wishlist_code = hotel_code.clone();
    let toggle_wishlist_action = add_to_wishlist_action(hotel_code.clone());
    let is_wishlisted = move || AuthStateSignal::check_if_added_to_wishlist(&wishlist_code);
    let heart_d = "M19.62 27.81C19.28 27.93 18.72 27.93 18.38 27.81C15.48 26.82 9 22.69 9 15.69C9 12.6 11.49 10.1 14.56 10.1C16.38 10.1 17.99 10.98 19 12.34C20.01 10.98 21.63 10.1 23.44 10.1C26.51 10.1 29 12.6 29 15.69C29 22.69 22.52 26.82 19.62 27.81Z";
    view! {
        <div class="my-4 w-full max-w-7xl mx-auto px-4 pt-4 pb-2 lg:pt-2 lg:pb-0">
            {/* on small: actions drop under title; on md+: they sit on the right */}
            <div class="py-2 flex flex-col md:flex-row md:items-start md:justify-between gap-4">
                <div class="min-w-0">
                    // {/* tiny blue stars + rating */}
                    // <div class="flex items-center gap-2 text-blue-600">
                    //     <StarRating rating=move || star_rating_signal />
                    //     // <span class="text-sm"> {format!("{}.0", star_rating_signal)} </span>
                    // </div>
                    <h1 class="mt-1 text-3xl md:text-4xl font-semibold tracking-tight text-gray-900 break-words">
                        {hotel_name_signal}
                    </h1>

                    {/* address row */}
                    <div class="flex flex-wrap items-center gap-3 text-sm text-gray-700">
                        <svg class="w-4 h-4 text-blue-600" viewBox="0 0 24 24" fill="currentColor">
                            <path d="M12 2C8.134 2 5 5.134 5 9c0 5.25 7 13 7 13s7-7.75 7-13c0-3.866-3.134-7-7-7zm0 9.5a2.5 2.5 0 1 1 0-5 2.5 2.5 0 0 1 0 5z"/>
                        </svg>
                        <span class="truncate">{address_signal}</span>
                        <span class="text-gray-300">{"|"}</span>
                        <a href="#map" class="text-blue-600 hover:underline">"Show in Map"</a>
                    </div>
                </div>

                {/* actions */}
                <div class="flex items-center gap-3 md:self-start">
                    <button
                        class="inline-flex items-center gap-2 rounded-xl border border-gray-200 px-4 py-2 text-sm bg-white hover:bg-gray-50 group"
                        on:click=move |_| toggle_wishlist_action.dispatch(())
                    >
                        {move || {
                            let is_wishlisted = is_wishlisted();
                            view! {
                                <div class="flex items-center gap-2">
                                    <svg width="38" height="38" viewBox="0 0 38 38" xmlns="http://www.w3.org/2000/svg">
                                        <circle cx="19" cy="19" r="19" fill="white" />

                                        // FILL heart (underneath)
                                        <path
                                            d=heart_d
                                            fill="currentColor"
                                            stroke="none"
                                            class={
                                                if is_wishlisted {
                                                    "text-red-500 group-hover:text-blue-600 transition-colors"
                                                } else {
                                                    "text-transparent group-hover:text-blue-600 transition-colors"
                                                }
                                            }
                                        />

                                        // STROKE heart (outline, always gray)
                                        <path
                                            d=heart_d
                                            fill="none"
                                            stroke="#45556C"
                                            stroke-width="2"
                                            stroke-linecap="round"
                                            stroke-linejoin="round"
                                            class={
                                                if is_wishlisted {
                                                    "stroke-red-500 group-hover:stroke-blue-600 transition-colors"
                                                } else {
                                                    "stroke-[#45556C] group-hover:stroke-blue-600 transition-colors"
                                                }
                                            }
                                        />
                                    </svg>
                                    <Show when=move || !is_wishlisted ><span class="font-semibold text-gray-700">"Add to Wishlist"</span></Show>
                                </div>
                            }
                        }}
                    </button>
                    <a href="#rooms" class="rounded-xl bg-blue-600 text-white px-4 py-2 text-sm font-medium hover:bg-blue-700 inline-flex items-center gap-2">
                        "Select A Room"
                        <svg class="w-4 h-4" viewBox="0 0 24 24" fill="none" stroke="currentColor" stroke-width="1.8" stroke-linecap="round" stroke-linejoin="round">
                            <path d="M5 12h14M13 5l7 7-7 7"/>
                        </svg>
                    </a>
                </div>
            </div>
        </div>
=======

            <Show
                when=move || !is_loading()
                fallback=FullScreenSpinnerGray
            >
                <Show when=loaded fallback=|| view! {
                    <div class="w-full max-w-4xl mx-auto py-4 px-2 md:py-8 md:px-0">
                        <div class="bg-white rounded-xl shadow-md p-6">
                            <div class="text-xl font-semibold text-gray-600 text-center">
                                No hotel data available
                            </div>
                        </div>
                    </div>
                }>
                    <div class="w-full max-w-4xl mx-auto py-4 px-2 md:py-8 md:px-0">
                        <div class="flex flex-col">
                            <StarRating rating=move || star_rating_signal() as u8 />
                            <div class="text-2xl md:text-3xl font-semibold">{hotel_name_signal}</div>
                        </div>

                        <div class="mt-4 md:mt-6">
                            <HotelImages open_image_viewer/>
                        </div>

                        <div class="flex flex-col md:flex-row mt-6 md:mt-8 md:space-x-4">
                            <div class="w-full md:w-3/5 flex flex-col space-y-6">
                                <div class="bg-white rounded-xl shadow-md p-6 mb-2">
                                    <div class="text-xl mb-2 font-semibold">About</div>
                                    <div class="mb-2 text-gray-700" inner_html=move || description_signal()></div>
                                </div>

                                <div class="bg-white rounded-xl shadow-md p-6 mb-2">
                                    <div class="text-xl mb-2 font-semibold">Address</div>
                                    <div class="text-gray-700">{address_signal}</div>
                                </div>

                                <div class="bg-white rounded-xl shadow-md p-6 mb-2">
                                    <div class="text-xl mb-4 font-semibold">Amenities</div>
                                    <div class="grid grid-cols-1 sm:grid-cols-2 md:grid-cols-3 gap-4">
                                        <For
                                            each=amenities_signal
                                            key=|amenity| amenity.text.clone()
                                            let:amenity
                                        >
                                            <AmenitiesIconText icon=amenity.icon text=amenity.text />
                                        </For>
                                    </div>
                                </div>
                            </div>

                            <div class="w-full md:w-2/5 mt-8 md:mt-0 flex flex-col space-y-4">
                                <div class="bg-white rounded-xl shadow-md p-6">
                                    <div class="text-xl mb-4 font-semibold">Hotel Information</div>
                                    <div class="space-y-2">
                                        <div class="text-sm text-gray-600">Check-in: {move || {
                                            let range = ui_search_ctx.date_range.get();
                                            if range.start == (0,0,0) {
                                                "N/A".to_string()
                                            } else {
                                                format!("{:04}-{:02}-{:02}", range.start.0, range.start.1, range.start.2)
                                            }
                                        }}</div>
                                        <div class="text-sm text-gray-600">Check-out: {move || {
                                            let range = ui_search_ctx.date_range.get();
                                            if range.end == (0,0,0) {
                                                "N/A".to_string()
                                            } else {
                                                format!("{:04}-{:02}-{:02}", range.end.0, range.end.1, range.end.2)
                                            }
                                        }}</div>
                                    </div>
                                </div>

                                // <!-- Pricing and Booking Section -->
                                <Show when=move || hotel_details_state.rates.get().is_some()>
                                    <div class="bg-white rounded-xl shadow-md">
                                        <PricingBookNowV1 />
                                    </div>
                                </Show>
                            </div>
                        </div>
                    </div>
                </Show>
            </Show>
            <Show when=move || error_message().is_some()>
                <div class="w-full max-w-4xl mx-auto py-4 px-2 md:py-8 md:px-0">
                    // <div class="bg-white rounded-xl shadow-md p-6">
                        {
                            let error = error_message().unwrap_or_else(|| "Unknown error occurred".to_string());
                            if error.contains("No room types or rates available") || error.contains("fully booked") {
                                view! {
                                    <div class="flex items-start gap-4 border border-red-300 rounded-xl bg-red-50 p-4">
                                        <svg xmlns="http://www.w3.org/2000/svg" class="w-6 h-6 flex-shrink-0 text-red-500" viewBox="0 0 18 19" fill="none">
                                            <path d="M5.625 2.75V5" stroke="currentColor" stroke-width="1.2" stroke-linecap="round" stroke-linejoin="round"></path>
                                            <path d="M12.375 2.75V5" stroke="currentColor" stroke-width="1.2" stroke-linecap="round" stroke-linejoin="round"></path>
                                            <path d="M15.75 11.9839V6.125C15.75 5.52826 15.5129 4.95597 15.091 4.53401C14.669 4.11205 14.0967 3.875 13.5 3.875H4.5C3.90326 3.875 3.33097 4.11205 2.90901 4.53401C2.48705 4.95597 2.25 5.52826 2.25 6.125V6.7352" stroke="currentColor" stroke-width="1.2" stroke-linecap="round" stroke-linejoin="round"></path>
                                            <path d="M2.25 9.64551V13.9989C2.25 14.5956 2.48705 15.1679 2.90901 15.5899C3.33097 16.0118 3.90326 16.2489 4.5 16.2489H13.5C14.0967 16.2489 14.669 16.0118 15.091 15.5899C15.329 15.3518 15.5082 15.066 15.6192 14.7549" stroke="currentColor" stroke-width="1.2" stroke-linecap="round" stroke-linejoin="round"></path>
                                            <path d="M0.759766 6.27441L17.2404 12.7237" stroke="currentColor" stroke-width="1.2" stroke-linecap="round" stroke-linejoin="round"></path>
                                        </svg>

                                        <div>
                                            <div class="text-red-600 font-semibold text-base mb-1">
                                                This hotel is fully booked for your selected dates
                                            </div>
                                            <div class="text-gray-700 text-sm">
                                                Please try different dates or check other hotels in the area.
                                            </div>
                                        </div>
                                    </div>
                                }
                            } else {
                                view! {
                                    <div>
                                        <div class="text-xl font-semibold text-red-600 mb-2">Error</div>
                                        <div class="text-gray-700">
                                            {error}
                                        </div>
                                    </div>
                                }
                            }
                        }
                    // </div>
                </div>
            </Show>

        </section>
>>>>>>> 5037a70e
    }
}

/* ===================== Image Gallery ===================== */

#[component]
pub fn HotelImages(open_image_viewer: RwSignal<bool>) -> impl IntoView {
    let hotel_details_state: HotelDetailsUIState = expect_context();

    // index used for the big image on the page
    let (main_index, set_main_index) = create_signal(0);
    // index to start from when opening the lightbox
    let (selected_index, set_selected_index) = create_signal(0);

    let images_signal = create_memo(move |_| {
<<<<<<< HEAD
        if let Some(h) = hotel_details_state.static_details.get() {
            let mut images = h.images.clone();
=======
        if let Some(hotel_details) = hotel_details_state.static_details.get() {
            let mut images = hotel_details.images.clone();
>>>>>>> 5037a70e
            if images.len() < 6 {
                let repeat = 6 - images.len();
                let dup = images.clone();
                images.extend(dup.into_iter().take(repeat));
            }
            images
        } else {
            vec![]
        }
    });

    // open viewer from current/explicit index
    let open_from = move |i: usize| {
        set_selected_index(i);
        open_image_viewer.set(true);
    };

    // go next/prev on the PAGE (updates the big image)
    let next = move |_| {
        let n = images_signal().len();
        if n > 0 {
            set_main_index((main_index.get() + 1) % n);
        }
    };
    let prev = move |_| {
        let n = images_signal().len();
        if n > 0 {
            set_main_index((main_index.get() + n - 1) % n);
        }
    };

    move || {
        if images_signal().is_empty() {
            view! { <div class="text-gray-500 text-center py-8">"No images available"</div> }
        } else {
            view! {
                <div class="py-2  w-full max-w-7xl mx-auto px-4">
                    {/* Mobile: one big image */}
                    <div class="md:hidden">
                        <div class="relative rounded-2xl overflow-hidden aspect-[16/9] bg-gray-100">
                            <img
                                src=move || images_signal()[main_index.get()].clone()
                                alt="Hotel"
                                class="absolute inset-0 h-full w-full object-cover"
                                on:click=move |_| open_from(main_index.get())
                            />
                        </div>
                    </div>

                    {/* Desktop / tablet */}
                    <div class="hidden md:grid grid-cols-12 gap-6">
                        {/* Left: main image (driven by main_index) */}
                        <div class="col-span-9 relative rounded-2xl overflow-hidden bg-gray-100 h-full min-h-0">
                            <img
                                src=move || images_signal()[main_index.get()].clone()
                                alt="Hotel main"
                                class="absolute inset-0 h-full w-full object-cover"
                                on:click=move |_| open_from(main_index.get())
                            />
                            {/* arrows */}
                            <button
                                class="absolute left-4 top-1/2 -translate-y-1/2 grid place-items-center w-10 h-10 rounded-full bg-white/95 hover:bg-white shadow"
                                on:click=prev aria-label="Previous"
                            >
                                <span class="text-lg">"‹"</span>
                            </button>
                            <button
                                class="absolute right-4 top-1/2 -translate-y-1/2 grid place-items-center w-10 h-10 rounded-full bg-white/95 hover:bg-white shadow"
                                on:click=next aria-label="Next"
                            >
                                <span class="text-lg">"›"</span>
                            </button>
                        </div>

                        {/* Right: vertical stack of 3 thumbs (static) */}
                        <div class="col-span-3 flex flex-col gap-6">
                            <img
                                src=move || images_signal().get(1).cloned().unwrap_or_else(|| images_signal()[0].clone())
                                alt="Thumb 1"
                                class="w-full aspect-[16/9] rounded-xl object-cover cursor-pointer"
                                on:click=move |_| set_main_index(1)  // change main image
                            />
                            <img
                                src=move || images_signal().get(2).cloned().unwrap_or_else(|| images_signal()[0].clone())
                                alt="Thumb 2"
                                class="w-full aspect-[16/9] rounded-xl object-cover cursor-pointer"
                                on:click=move |_| set_main_index(2)
                            />
                            <div class="relative">
                                <img
                                    src=move || images_signal().get(3).cloned().unwrap_or_else(|| images_signal()[0].clone())
                                    alt="Thumb 3"
                                    class="w-full aspect-[16/9] rounded-xl object-cover cursor-pointer"
                                    on:click=move |_| set_main_index(3)
                                />
                                {/* "Show All Pictures" overlay opens viewer at current main_index */}
                                <button
                                    class="absolute left-4 right-4 top-1/2 -translate-y-1/2 rounded-xl bg-white/95 px-4 py-3 text-sm leading-tight shadow hover:bg-white"
                                    on:click=move |_| open_from(main_index.get())
                                >
                                    <div class="flex flex-col items-center">
                                        <span>"Show All Pictures"</span>
                                    </div>
                                </button>
                            </div>
                        </div>
                    </div>

                    {/* Lightbox uses selected_index */}
                    {move || open_image_viewer.get().then(|| {
                        view! {
                            <ImageLightbox
                                images=images_signal()
                                initial_index=selected_index.get()
                                loop_images=true
                                on_close=Callback::new(move |_| open_image_viewer.set(false))
                            />
                        }
                    })}
                </div>
            }
        }
    }
}

/* ---------------- Sub-nav tabs ---------------- */

#[component]
pub fn DetailsSubnav() -> impl IntoView {
    let tabs = vec![
        ("overview", "Overview"),
        ("facilities", "Facilities"),
        ("rooms", "Select A Room"),
        ("reviews", "Guest Reviews"),
        ("rules", "Rules & Policies"),
    ];
    view! {
        <div class="w-full max-w-7xl mx-auto px-4 pt-2 md:pt-4">
            <div class="flex items-center gap-8 text-gray-600 text-sm md:text-base overflow-x-auto">
                <For each=move || tabs.clone() key=|(id, _)| id.to_string() let:tab>
                    {let (id, label) = tab;
                    view!{
                        <a href={format!("#{id}")} class="relative py-3 whitespace-nowrap hover:text-gray-900 group">
                            <span class="">{label}</span>
                            <span class="absolute left-0 -bottom-[1px] h-[3px] w-0 bg-blue-500 rounded-full group-hover:w-full transition-all"></span>
                        </a>
                    }}
                </For>
            </div>
            <div class="mt-3 h-px w-full bg-gray-200"></div>
        </div>
    }
}

#[component]
pub fn SectionTitle(#[prop(into)] id: String, #[prop(into)] title: String) -> impl IntoView {
    view! {
        // <div id=id class="scroll-mt-24"/>
        <h2 id=id  class="scroll-mt-24 pl-4 border-l-4 border-blue-500 text-2xl md:text-[28px] font-semibold text-gray-900">
            {title}
        </h2>
    }
}

#[component]
pub fn MapBlock(#[prop(into)] address: String) -> impl IntoView {
    let hotel_details_state: HotelDetailsUIState = expect_context();

    let location_signal = move || {
        if let Some(hotel_details) = hotel_details_state.static_details.get() {
            hotel_details.location
        } else {
            None
        }
    };

    view! {
        <div id="map" class="scroll-mt-24 mt-4">
            <div class="flex items-center justify-between">
                <span class="font-semibold text-gray-800">Map</span>
                <a href="#map" class="text-sm text-blue-600 hover:underline">"Show Map"</a>
            </div>

            <div class="mt-2 rounded-xl overflow-hidden bg-gray-200">
                <Show
                    when=move || location_signal().is_some()
                    fallback=|| view! {
                        <div class="w-full aspect-[21/9] bg-[url('/img/map-placeholder.webp')] bg-cover bg-center"></div>
                    }
                >
                    {
                        let location = location_signal().unwrap();
                        let map_url = format!(
                            "https://www.openstreetmap.org/export/embed.html?bbox={},{},{},{}&layer=mapnik&marker={:.6},{:.6}",
                            location.longitude - 0.01,
                            location.latitude - 0.01,
                            location.longitude + 0.01,
                            location.latitude + 0.01,
                            location.latitude,
                            location.longitude
                        );
                        view! {
                            <iframe
                                class="w-full"
                                frameborder="0"
                                scrolling="no"
                                marginheight="0"
                                marginwidth="0"
                                src=map_url
                            ></iframe>
                        }
                    }
                </Show>
            </div>

            <div class="mt-3 flex items-start gap-2 text-gray-700">
                <svg class="w-[18px] h-[18px] text-blue-600 mt-[2px]" viewBox="0 0 24 24" fill="currentColor">
                    <path d="M12 2C8.134 2 5 5.134 5 9c0 5.25 7 13 7 13s7-7.75 7-13c0-3.866-3.134-7-7-7zm0 9.5a2.5 2.5 0 1 1 0-5 2.5 2.5 0 0 1 0 5z"/>
                </svg>
                <span class="text-sm md:text-base">{address}</span>
            </div>
        </div>
    }
}

#[component]
pub fn FacilityChips(amenities: Vec<Amenity>) -> impl IntoView {
    let top = amenities.into_iter().take(10).collect::<Vec<_>>();
    view! {
        <div class="flex items-center justify-between">
            <span class="font-semibold text-gray-800">Most Popular facilities</span>
            <a href="#facilities" class="text-sm text-blue-600 hover:underline">Show All</a>
        </div>

        <div class="mt-4 flex flex-wrap gap-x-6 gap-y-4">
            <For each=move || top.clone() key=|a| a.text.clone() let:item>
                <div class="inline-flex items-center text-gray-800">
                    <div class="w-2 h-2 bg-blue-600 rounded-full mr-2"></div>
                    <span class="text-sm md:text-base">{item.text}</span>
                </div>
            </For>
        </div>
    }
}

#[component]
pub fn OverviewSection(
    #[prop(into)] description_html: String,
    #[prop(into)] address: String,
    amenities: Vec<Amenity>,
) -> impl IntoView {
    view! {
        <section class="w-full max-w-7xl mx-auto px-4 mt-6 md:mt-8">
            <SectionTitle id="overview" title="Overview"/>
            <div class="mt-3 text-gray-700 leading-7" inner_html=description_html></div>

            <MapBlock address=address />

            <div class="mt-10">
                <SectionTitle id="facilities" title="Facility"/>
                <div class="mt-4">
                    <FacilityChips amenities/>
                </div>
            </div>
        </section>
    }
}

fn group_room_options_by_type(rates: Vec<DomainRoomOption>) -> Vec<OfferGroup> {
    let mut grouped_by_offer: BTreeMap<String, OfferGroup> = BTreeMap::new();
    let mut offer_room_signatures: HashMap<String, HashSet<OfferRoomSignature>> = HashMap::new();

    let mut seen_rate_keys = HashSet::new();

    for rate in rates {
        if !seen_rate_keys.insert(rate.room_data.rate_key.clone()) {
            continue;
        }
        let offer_key = rate.room_data.offer_id.clone();
        let signature = OfferRoomSignature {
            mapped_room_id: rate.mapped_room_id,
            occupancy_number: rate.room_data.occupancy_number,
            meal_plan: rate.meal_plan.clone().unwrap_or_else(String::new),
            price_bits: rate.price.room_price.to_bits(),
        };
        let set = offer_room_signatures
            .entry(offer_key.clone())
            .or_insert_with(HashSet::new);
        if !set.insert(signature) {
            continue;
        }
        grouped_by_offer
            .entry(offer_key.clone())
            .and_modify(|entry| {
                if entry.mapped_room_id.is_none() && rate.mapped_room_id != 0 {
                    entry.mapped_room_id = Some(rate.mapped_room_id);
                }
                entry.rates.push(rate.clone());
                if !entry
                    .room_names
                    .iter()
                    .any(|name| name == &rate.room_data.room_name)
                {
                    entry.room_names.push(rate.room_data.room_name.clone());
                }
            })
            .or_insert_with(|| OfferGroup {
                offer_id: offer_key.clone(),
                mapped_room_id: (rate.mapped_room_id != 0).then_some(rate.mapped_room_id),
                rates: vec![rate.clone()],
                room_names: vec![rate.room_data.room_name.clone()],
            });
    }

    let mut groups: Vec<OfferGroup> = grouped_by_offer.into_values().collect();

    for group in &mut groups {
        group.rates.sort_by(|a, b| {
            a.price
                .room_price
                .partial_cmp(&b.price.room_price)
                .unwrap_or(Ordering::Equal)
        });
    }

    groups.sort_by(|a, b| {
        let a_price = a
            .rates
            .first()
            .map(|rate| rate.price.room_price)
            .unwrap_or(f64::MAX);
        let b_price = b
            .rates
            .first()
            .map(|rate| rate.price.room_price)
            .unwrap_or(f64::MAX);
        a_price.partial_cmp(&b_price).unwrap_or(Ordering::Equal)
    });

    groups
}

fn same_mapped_room_id(offer: &OfferGroup) -> Option<u32> {
    let mut room_id: Option<u32> = None;
    for rate in &offer.rates {
        if rate.mapped_room_id == 0 {
            return None;
        }
        match room_id {
            None => room_id = Some(rate.mapped_room_id),
            Some(existing) if existing == rate.mapped_room_id => {}
            _ => return None,
        }
    }
    room_id
}

fn build_type_b_title(rates: &[DomainRoomOption]) -> Option<String> {
    if rates.is_empty() {
        return None;
    }
    let mut counts: HashMap<(Option<u32>, String), (String, usize)> = HashMap::new();
    for rate in rates {
        let mapped = (rate.mapped_room_id != 0).then_some(rate.mapped_room_id);
        let normalized_name = normalized_room_key(&rate.room_data.room_name);
        let key = (mapped, normalized_name);
        let entry = counts
            .entry(key)
            .or_insert((rate.room_data.room_name.clone(), 0));
        entry.1 += 1;
    }

    let mut entries: Vec<(Option<u32>, String, usize)> = counts
        .into_iter()
        .map(|((mapped, _), (display_name, count))| (mapped, display_name, count))
        .collect();
    entries.sort_by(|a, b| b.2.cmp(&a.2).then_with(|| a.1.cmp(&b.1)));

    let title = entries
        .into_iter()
        .map(|(_, name, count)| format!("{count} x {name}"))
        .collect::<Vec<_>>()
        .join(" + ");

    if title.is_empty() {
        None
    } else {
        Some(title)
    }
}

fn dedup_rates(rates: &[DomainRoomOption], include_occupancy: bool) -> Vec<DomainRoomOption> {
    let mut seen = HashSet::new();
    let mut deduped = Vec::new();
    for rate in rates {
        let key = RateRowKey::from_rate(rate, include_occupancy);
        if seen.insert(key) {
            deduped.push(rate.clone());
        }
    }
    deduped.sort_by(|a, b| {
        a.price
            .room_price
            .partial_cmp(&b.price.room_price)
            .unwrap_or(Ordering::Equal)
    });
    deduped
}

/// Deduplicate TYPE B rates by meal plan only, keeping the lowest price for each meal plan.
/// This prevents showing multiple rows with the same meal plan but different prices on TYPE B cards.
fn dedup_rates_by_meal_plan(rates: &[DomainRoomOption]) -> Vec<DomainRoomOption> {
    let mut best_by_meal_plan: HashMap<String, DomainRoomOption> = HashMap::new();

    for rate in rates {
        let meal_plan = rate
            .meal_plan
            .clone()
            .unwrap_or_else(|| "Room Only".to_string());

        best_by_meal_plan
            .entry(meal_plan)
            .and_modify(|existing| {
                // Keep the rate with the lower price
                if rate.price.room_price < existing.price.room_price {
                    *existing = rate.clone();
                }
            })
            .or_insert_with(|| rate.clone());
    }

    let mut deduped: Vec<DomainRoomOption> = best_by_meal_plan.into_values().collect();
    deduped.sort_by(|a, b| {
        a.price
            .room_price
            .partial_cmp(&b.price.room_price)
            .unwrap_or(Ordering::Equal)
    });
    deduped
}

fn dedup_rates_for_type_b(rates: &[DomainRoomOption]) -> Vec<DomainRoomOption> {
    let mut rates_by_offer: HashMap<String, Vec<DomainRoomOption>> = HashMap::new();
    for rate in rates {
        rates_by_offer
            .entry(rate.room_data.offer_id.clone())
            .or_default()
            .push(rate.clone());
    }

    let mut offer_representatives: Vec<DomainRoomOption> = Vec::new();
    for (_, offer_rates) in rates_by_offer {
        if let Some(first_rate) = offer_rates.first() {
            let mut rep_rate = first_rate.clone();
            let total_price: f64 = offer_rates.iter().map(|r| r.price.room_price).sum();
            rep_rate.price.room_price = total_price;
            offer_representatives.push(rep_rate);
        }
    }

    // Now dedup by meal plan using the existing logic (lowest price per meal plan)
    dedup_rates_by_meal_plan(&offer_representatives)
}

fn build_room_cards(offers: Vec<OfferGroup>) -> Vec<RoomCard> {
    let mut type_a_map: HashMap<u32, RoomCard> = HashMap::new();
    let mut type_a_order: Vec<u32> = Vec::new();
    // Group TYPE B cards by their card title (room combination)
    let mut type_b_map: HashMap<String, RoomCard> = HashMap::new();
    let mut type_b_order: Vec<String> = Vec::new();

    for offer in offers {
        let offer_rate = offer.rates.first().cloned();
        let normalized_title = offer.room_names.join(" + ");

        if let Some(mapped_id) = same_mapped_room_id(&offer) {
            // TYPE A: Single room type
            if let Some(best_rate) = offer_rate {
                let entry = type_a_map.entry(mapped_id).or_insert_with(|| RoomCard {
                    mapped_room_id: Some(mapped_id),
                    room_names: offer.room_names.clone(),
                    card_title: normalized_title.clone(),
                    rates: Vec::new(),
                });
                for name in &offer.room_names {
                    if !entry.room_names.contains(name) {
                        entry.room_names.push(name.clone());
                    }
                }
                if entry.card_title.is_empty() {
                    entry.card_title = entry.room_names.join(" + ");
                }
                entry.rates.push(best_rate);
                if !type_a_order.contains(&mapped_id) {
                    type_a_order.push(mapped_id);
                }
            }
        } else {
            // TYPE B: Multiple room types
            let card_title =
                build_type_b_title(&offer.rates).unwrap_or_else(|| normalized_title.clone());

            // Group TYPE B cards by card_title (room combination)
            let entry = type_b_map.entry(card_title.clone()).or_insert_with(|| {
                // Track order of TYPE B cards
                if !type_b_order.contains(&card_title) {
                    type_b_order.push(card_title.clone());
                }
                RoomCard {
                    mapped_room_id: None,
                    room_names: offer.room_names.clone(),
                    card_title: card_title.clone(),
                    rates: Vec::new(),
                }
            });

            // Merge room names from this offer
            for name in &offer.room_names {
                if !entry.room_names.contains(name) {
                    entry.room_names.push(name.clone());
                }
            }

            // Add all rates from this offer to the card
            entry.rates.extend(offer.rates);
        }
    }

    // Build final card list
    let mut cards = Vec::new();

    // Add TYPE A cards in order
    for mapped_id in type_a_order {
        if let Some(mut card) = type_a_map.remove(&mapped_id) {
            if card.card_title.is_empty() {
                card.card_title = card.room_names.join(" + ");
            }
            // Deduplicate rates by meal plan, keeping the lowest price for each
            card.rates = dedup_rates_by_meal_plan(&card.rates);
            cards.push(card);
        }
    }

    // Add TYPE B cards in order, deduplicating rates by meal plan
    for card_title in type_b_order {
        if let Some(mut card) = type_b_map.remove(&card_title) {
            // Deduplicate rates by meal plan, keeping the lowest price for each
            // For TYPE B, we first sum the prices of all rooms in the offer
            card.rates = dedup_rates_for_type_b(&card.rates);
            cards.push(card);
        }
    }

    cards
}

fn grouped_rooms_for_state(state: &HotelDetailsUIState) -> Vec<RoomCard> {
    let rates = match state.rates.get() {
        Some(rates) => rates,
        None => return vec![],
    };

    if rates.is_empty() {
        return vec![];
    }

    let mut grouped = group_room_options_by_type(rates);

    if let Some(static_details) = state.static_details.get() {
        if !static_details.rooms.is_empty() {
            let mut ordered_groups = Vec::new();

            for room in &static_details.rooms {
                let room_id = room.room_id.trim().parse::<u32>().ok();
                let position = if let Some(id) = room_id {
                    grouped
                        .iter()
                        .position(|group| group.mapped_room_id == Some(id))
                } else {
                    grouped.iter().position(|group| {
                        group.room_names.iter().any(|name| {
                            normalized_room_key(name) == normalized_room_key(&room.room_name)
                        })
                    })
                };

                if let Some(pos) = position {
                    ordered_groups.push(grouped.remove(pos));
                }
            }

            if !ordered_groups.is_empty() {
                ordered_groups.extend(grouped);
                grouped = ordered_groups;
            }
        }
    }

    build_room_cards(grouped)
}

fn fallback_image_for_state(state: &HotelDetailsUIState) -> Option<String> {
    state
        .static_details
        .get()
        .and_then(|details| details.images.first().cloned())
}

fn amenity_preview_for_state(state: &HotelDetailsUIState) -> Vec<Amenity> {
    state
        .static_details
        .get()
        .map(|details| convert_to_amenities(details.hotel_facilities))
        .unwrap_or_default()
}

fn currency_symbol_for_code(code: &str) -> &str {
    match code {
        "INR" => "₹",
        "EUR" => "€",
        "GBP" => "£",
        "USD" => "$",
        _ => "$",
    }
}

fn format_currency_with_code(amount: f64, currency_code: &str) -> String {
    let symbol = currency_symbol_for_code(currency_code);
    if amount.fract() == 0.0 {
        format!("{symbol}{:.0}", amount)
    } else {
        format!("{symbol}{:.2}", amount)
    }
}

fn included_taxes_for_rate(rate: &DomainRoomOption) -> f64 {
    rate.included_taxes_total()
}

fn nightly_price_excluding_taxes(rate: &DomainRoomOption, nights: u32) -> f64 {
    let valid_nights = if nights == 0 { 1 } else { nights } as f64;
    rate.price_excluding_included_taxes() / valid_nights
}

fn format_occupancy_text(info: Option<&DomainRoomOccupancy>) -> String {
    if let Some(info) = info {
        let adults = info.adult_count.unwrap_or(0);
        let children = info.child_count.unwrap_or(0);
        let max = info.max_occupancy.unwrap_or(adults + children);
        if children > 0 {
            format!(
                "Sleeps up to {} · {} adults + {} children",
                max, adults, children
            )
        } else if adults > 0 {
            format!("Sleeps up to {} · {} adults", max, adults)
        } else {
            format!("Sleeps {}", max)
        }
    } else {
        "Occupancy details not provided".to_string()
    }
}

/// **Phase 2 Core Component: Room Selection Counter**
///
/// **Purpose**: Individual room type selector with increment/decrement controls
/// **Props**: room_type (display name), room_price (per night), room_unique_id (for state tracking)
/// **State Integration**: Uses HotelDetailsUIState for reactive room count management
/// **UI Design**: Adapted from original hotel_details.rs NumberCounterWrapperV2 CSS patterns
/// **Mobile Optimized**: Responsive layout with proper touch targets
#[component]
pub fn RoomCounterV1(room_type: String, room_price: f64, room_unique_id: String) -> impl IntoView {
    let hotel_details_state: HotelDetailsUIState = expect_context();

    // **Reactive State Management**:
    // Tracks room count for this specific room type using room_unique_id as key
    // Uses create_memo for efficient reactivity - only updates when selection changes
    let room_count = create_memo({
        let room_key = room_unique_id.clone();
        move |_| {
            hotel_details_state
                .selected_rooms
                .get()
                .get(&room_key)
                .copied()
                .unwrap_or(0)
        }
    });

    let is_at_minimum = move || room_count() == 0;

    // <!-- Room validation signals -->
    let is_at_maximum = create_memo(move |_| {
        // Disable increment if we're at the global room limit
        HotelDetailsUIState::is_at_room_selection_limit()
    });

    // Clone for closures
    let room_key_inc = room_unique_id.clone();
    let room_key_dec = room_unique_id.clone();

    let increment = move |_| {
        HotelDetailsUIState::increment_room_counter(room_key_inc.clone());
    };

    let decrement = move |_| {
        if room_count() > 0 {
            HotelDetailsUIState::decrement_room_counter(room_key_dec.clone());
        }
    };
    // / **UI Layout**: Adapted from original hotel_details.rs NumberCounterWrapperV2
    // / **CSS Strategy**: Robust text wrapping with flex-1 min-w-0, flex-shrink-0 for counter
    // / **Responsive**: Works on mobile and desktop with proper touch targets

    view! {
        <div class="flex flex-row items-center justify-between border-b border-gray-300 py-2">
            // <!-- Robust wrap: flex-1 min-w-0 for text, flex-shrink-0 for counter, items-start for top align -->
            <p class="w-0 flex-1 min-w-0 font-medium text-sm md:text-base break-words whitespace-normal">
                {format!("{} - ${:.2}", room_type, room_price)}
            </p>
            <div class="flex-shrink-0">
                // <!-- Original CSS styling with my functional implementation -->
                <div class="flex items-center justify-between mt-2 md:mt-4">
                    <div class="flex items-center space-x-1">
                        <button
                            class="ps-2 py-1 text-2xl disabled:opacity-50 disabled:cursor-not-allowed"
                            disabled=is_at_minimum
                            on:click=decrement
                        >
                            {"\u{2003}\u{2003}\u{2003}\u{2003}-"}
                        </button>
                        <p class="text-center w-6">{move || room_count()}</p>
                        <button
                            class="py-1 text-2xl disabled:opacity-50 disabled:cursor-not-allowed"
                            disabled=is_at_maximum
                            on:click=increment
                        >
                            "+"
                        </button>
                    </div>
                </div>
            </div>
        </div>
    }
}

/// **Phase 2 Core Component: Pricing Calculations & Booking Action**
///
/// **Purpose**: Shows price breakdown and handles "Book Now" navigation
/// **Calculations**: Room price × nights × quantity = total (reactive)
/// **Navigation**: Integrates with Block Room flow via AppRoutes::BlockRoom
/// **State Dependencies**: UISearchCtx (dates), HotelDetailsUIState (selections)
/// **UX Features**: Loading states, disabled states, validation
#[component]
pub fn PricingBreakdownV1() -> impl IntoView {
    let ui_search_ctx: UISearchCtx = expect_context();
    let navigate = use_navigate();

    // Create loading state for the Book Now button
    let booking_loading = create_rw_signal(false);

    // Reactive signals for pricing calculations
    let date_range = move || ui_search_ctx.date_range.get();

    // Calculate number of nights
    let number_of_nights = move || date_range().no_of_nights();
    let nights = move || {
        let nights = number_of_nights();
        if nights == 0 {
            1
        } else {
            nights
        }
    };

    // Calculate total selected rooms
    let total_selected_rooms = move || HotelDetailsUIState::total_selected_rooms();

    // Calculate subtotal using helper method
    let subtotal = move || HotelDetailsUIState::calculate_subtotal_for_nights();
    let total_for_stay = move || subtotal();

    // Check if any rooms are selected
    let has_rooms_selected = move || total_selected_rooms() > 0;

    // Create memo for button disabled state
    let button_disabled = create_memo(move |_| !has_rooms_selected() || booking_loading.get());

    let currency_code = create_memo(move |_| {
        HotelDetailsUIState::get_available_room_options()
            .first()
            .map(|opt| opt.price.currency_code.clone())
            .unwrap_or_else(|| "USD".to_string())
    });
    let resolved_selection_rows = move || {
        let selected = HotelDetailsUIState::get_selected_rooms();
        let options = HotelDetailsUIState::get_available_room_options();
        let default_code = currency_code.get();
        let nights_val = {
            let n = ui_search_ctx.date_range.get().no_of_nights();
            if n == 0 {
                1.0
            } else {
                n as f64
            }
        };

        // First pass: collect all individual rows
        let mut raw_rows = Vec::new();
        for (rate_key, quantity) in selected.into_iter().filter(|(_, qty)| *qty > 0) {
            if let Some(opt) = options
                .iter()
                .find(|opt| opt.room_data.rate_key == rate_key)
            {
                let room_name = opt.room_data.room_name.clone();
                let total_price_for_stay = opt.price_excluding_included_taxes(); // Total for ALL nights
                let price_per_night = total_price_for_stay / nights_val;
                let code = opt.price.currency_code.clone();
                let meal_plan = opt.meal_plan.clone().unwrap_or_default();
                raw_rows.push((
                    rate_key,
                    quantity,
                    room_name,
                    meal_plan,
                    price_per_night,
                    total_price_for_stay,
                    code,
                ));
            }
        }

        // Second pass: group by room_name and meal_plan
        // Key: (Name, MealPlan), Value: (TotalQty, TotalPriceSum, Code, FirstRateKey)
        let mut grouped: HashMap<(String, String), (u32, f64, f64, String, String)> =
            HashMap::new();

        for (rate_key, qty, name, meal, price, total, code) in raw_rows {
            let entry = grouped
                .entry((name, meal))
                .or_insert((0, 0.0, 0.0, code, rate_key));
            entry.0 += qty;
            entry.1 += price * qty as f64; // Accumulate per-night prices
            entry.2 += total * qty as f64; // Accumulate total prices
        }

        // Convert back to vector
        // Return: (rate_key, qty, name, meal, avg_price_per_night, code, total_for_all_nights_and_rooms)
        grouped
            .into_iter()
            .map(
                |((name, meal), (qty, total_price_per_night, total_for_stay, code, rate_key))| {
                    let avg_price = total_price_per_night / qty as f64;
                    (rate_key, qty, name, meal, avg_price, code, total_for_stay)
                },
            )
            .collect::<Vec<_>>()
    };
    let guests = ui_search_ctx.guests;
    let adults_count = move || guests.adults.get();

    // Create action for Book Now button
    let book_now_action = create_action(move |_: &()| {
        let navigate = navigate.clone();
        async move {
            booking_loading.set(true);
            let nights_val = {
                let n = ui_search_ctx.date_range.get().no_of_nights();
                if n == 0 {
                    1.0
                } else {
                    n as f64
                }
            };

            // <!-- Pass room selection data to BlockRoomUIState -->
            // Get selected rooms with quantities
            let selected_rooms = HotelDetailsUIState::get_selected_rooms();
            let available_rooms = HotelDetailsUIState::get_available_rooms();
            let room_options = HotelDetailsUIState::get_available_room_options();
            let hotel_details = HotelDetailsUIState::get_hotel_details();

            // Create room selection summary for block room page
            let mut raw_summaries = Vec::new();
            let mut selected_rooms_with_data = std::collections::HashMap::new();
            let fallback_price_per_room = {
                let total_rooms = HotelDetailsUIState::total_selected_rooms();
                if total_rooms > 0 {
                    HotelDetailsUIState::total_room_price() / total_rooms as f64
                } else {
                    0.0
                }
            };

            for (rate_key, quantity) in selected_rooms.iter() {
                if *quantity > 0 {
                    if let Some(room_option) = room_options
                        .iter()
                        .find(|opt| &opt.room_data.rate_key == rate_key)
                    {
                        raw_summaries.push((room_option, *quantity));
                        selected_rooms_with_data
                            .insert(rate_key.clone(), (*quantity, room_option.room_data.clone()));
                    } else if let Some(room_data) =
                        available_rooms.iter().find(|r| &r.rate_key == rate_key)
                    {
                        selected_rooms_with_data
                            .insert(rate_key.clone(), (*quantity, room_data.clone()));
                    }
                }
            }

            // Group by name and meal plan
            let mut grouped_summaries: HashMap<
                (String, String),
                (
                    u32,
                    f64,
                    crate::domain::DomainRoomData,
                    Vec<crate::domain::DomainTaxLine>,
                ),
            > = HashMap::new();

            for (opt, qty) in raw_summaries {
                let name = opt.room_data.room_name.clone();
                let meal = opt.meal_plan.clone().unwrap_or_default();
                let price_per_night = opt.price_excluding_included_taxes() / nights_val;

                let entry = grouped_summaries.entry((name, meal)).or_insert((
                    0,
                    0.0,
                    opt.room_data.clone(),
                    opt.tax_lines.clone(),
                ));
                entry.0 += qty;
                entry.1 += price_per_night * qty as f64;
            }

            let room_selection_summary: Vec<RoomSelectionSummary> = grouped_summaries
                .into_iter()
                .map(|((name, meal), (qty, total_price, room_data, tax_lines))| {
                    let avg_price = total_price / qty as f64;
                    RoomSelectionSummary {
                        room_id: room_data.rate_key.clone(), // Use representative ID
                        room_name: name,
                        meal_plan: Some(meal),
                        quantity: qty,
                        price_per_night: avg_price,
                        tax_lines,
                        room_data,
                    }
                })
                .collect();

            // Pass data to BlockRoomUIState
            BlockRoomUIState::set_selected_rooms(selected_rooms_with_data);
            BlockRoomUIState::set_hotel_context(hotel_details.clone());
            BlockRoomUIState::set_room_selection_summary(room_selection_summary);

            // Also populate HotelInfoCtx for backward compatibility with block room page
            if let Some(ref hotel_info) = hotel_details {
                use crate::view_state_layer::view_state::HotelInfoCtx;
                let hotel_image = hotel_info.images.first().cloned().unwrap_or_default();
                HotelInfoCtx::set_selected_hotel_details(
                    hotel_info.hotel_code.clone(),
                    hotel_info.hotel_name.clone(),
                    hotel_image,
                    hotel_info.address.clone(),
                );
                log!(
                    "Populated HotelInfoCtx from hotel details: {}, {}",
                    hotel_info.hotel_name,
                    hotel_info.address
                );
            }

            // Navigate to block room page
            let block_room_url = AppRoutes::BlockRoom.to_string();
            navigate(block_room_url, Default::default());

            booking_loading.set(false);
        }
    });

    let on_book_now = move |_| {
        if has_rooms_selected() {
            book_now_action.dispatch(());
        }
    };

    view! {
        <div class="bg-gray-50 border border-gray-200 rounded-2xl shadow-sm p-5 space-y-5">
            <div class="flex items-start justify-between gap-3">
                <div>
                    <div class="text-lg font-semibold text-gray-900">"Cart"</div>
                    <p class="text-sm text-gray-500">
                        {move || {
                            if has_rooms_selected() {
                                format!(
                                    "{} room{} selected",
                                    total_selected_rooms(),
                                    if total_selected_rooms() == 1 { "" } else { "s" }
                                )
                            } else {
                                "Pick a room to continue with your booking.".to_string()
                            }
                        }}
                    </p>
                </div>
            </div>

            <Show
                when=has_rooms_selected
                fallback=|| view! {
                    <div class="border border-dashed border-gray-200 rounded-xl bg-white text-sm text-gray-600 px-4 py-5 text-center">
                        "You haven't selected any rooms yet."
                    </div>
                }
            >
                <div class="space-y-4">
                    <div class="space-y-3">
                        {move || {
                            resolved_selection_rows()
                                .into_iter()
                                .map(|selected| {
                                    let (_, quantity, room_name, meal_plan, price_per_night, code, _) =
                                        selected;
                                    let nights = nights();
                                    // Round price to 2 decimals to match what's displayed, then calculate total
                                    let rounded_price = (price_per_night * 100.0).round() / 100.0;
                                    let line_total = rounded_price * quantity as f64 * nights as f64;
                                    let display_name = if meal_plan.is_empty() {
                                        room_name
                                    } else {
                                        format!("{room_name} ({meal_plan})")
                                    };
                                    view! {
                                        <div class="rounded-xl border border-gray-200 bg-white px-4 py-4 space-y-3">
                                            <div class="text-base font-semibold text-gray-900">{display_name}</div>
                                            <div class="grid grid-cols-2 gap-y-2 text-sm text-gray-700">
                                                <span>"Price Per Night"</span>
                                                <span class="text-right font-medium text-gray-900">{format_currency_with_code(price_per_night, &code)}</span>
                                                <span>"Total Rooms"</span>
                                                <span class="text-right font-medium text-gray-900">{format!("x{}", quantity)}</span>
                                                <span>"Total Nights"</span>
                                                <span class="text-right font-medium text-gray-900">{format!("x{}", nights)}</span>
                                                <span>"Sub total"</span>
                                                <span class="text-right font-semibold text-gray-900">{format_currency_with_code(line_total, &code)}</span>
                                            </div>
                                        </div>
                                    }
                                })
                                .collect_view()
                        }}
                    </div>

                    <div class="pt-2">
                        <div class="text-3xl font-semibold text-gray-900">
                            {move || format_currency_with_code(total_for_stay(), &currency_code.get())}
                        </div>
                        <p class="text-sm text-gray-600 mt-1">
                            {move || {
                                let nights = nights();
                                let rooms = total_selected_rooms();
                                let adults = adults_count();
                                format!(
                                    "{} Night{}, {} Room{}, {} Adult{}",
                                    nights,
                                    if nights == 1 { "" } else { "s" },
                                    rooms,
                                    if rooms == 1 { "" } else { "s" },
                                    adults,
                                    if adults == 1 { "" } else { "s" }
                                )
                            }}
                        </p>
                    </div>
                </div>
            </Show>

            <LoadingButton
                is_loading=booking_loading.into()
                loading_text="Processing..."
                on_click=on_book_now
                class="w-full bg-blue-600 hover:bg-blue-700 disabled:bg-gray-300 disabled:text-gray-600 disabled:hover:bg-gray-300 disabled:cursor-not-allowed text-white font-semibold py-3 px-6 rounded-xl transition-colors duration-200"
                disabled=button_disabled
            >
                "Continue Booking"
            </LoadingButton>
        </div>
    }
}

/// **Phase 2 Main Component: Complete Pricing & Booking Interface**
// /
// / **Purpose**: Main pricing component integrating all room selection functionality
// / **Integration**: Combines price display, search context, room selection, and booking action
// / **API Integration**: Uses real hotel rates data from get_hotel_rates() with fallback to mock
// / **State Management**: Reactive pricing calculations with HotelDetailsUIState
// / **UX Features**: Loading skeletons, error handling, mobile optimization
// / **Navigation**: Seamless flow to Block Room page for booking completion
#[component]
pub fn PricingBookNowV1() -> impl IntoView {
    view! {
        <div class="lg:sticky lg:top-24">
            <PricingBreakdownV1 />
        </div>
    }
}

#[component]
fn RoomRateRow(room_id: String, rate: DomainRoomOption) -> impl IntoView {
    let hotel_details_state: HotelDetailsUIState = expect_context();
    let ui_search_ctx: UISearchCtx = expect_context();

<<<<<<< HEAD
    let nights = move || {
        let nights = ui_search_ctx.date_range.get().no_of_nights();
        if nights == 0 {
            1
=======
    // **Smart Room Data Management**:
    // **Primary**: Uses real room data from get_hotel_rates() API
    // **Fallback**: Mock data when API is loading or unavailable
    // **Price Source**: Extracts room_price from hotel_details.all_rooms
    // **Data Structure**: (room_name, price_per_night, room_unique_id)
    let available_rooms = move || {
        if let Some(rates) = hotel_details_state.rates.get() {
            // Use real room data from all_rooms with individual pricing
            rates
                .into_iter()
                .take(5) // <!-- Limit to maximum 5 rooms for display -->
                .map(|room_option| {
                    (
                        room_option.room_data.room_name.clone(),
                        room_option.price.room_price,
                        room_option.room_data.room_unique_id.clone(),
                    )
                })
                .collect::<Vec<_>>()
>>>>>>> 5037a70e
        } else {
            nights
        }
    };

    let currency_code = rate.price.currency_code.clone();
    let base_price_per_night = nightly_price_excluding_taxes(&rate, nights());
    let price_text = format_currency_with_code(base_price_per_night, &currency_code);
    let meal_plan = rate
        .meal_plan
        .clone()
        .unwrap_or_else(|| "Room Only".to_string());
    let occupancy = format_occupancy_text(rate.occupancy_info.as_ref());
    let room_key = room_id.clone();

    let selection_key = room_key.clone();
    let selection_offer_id = rate.room_data.offer_id.clone();
    let selection_count = create_memo(move |_| {
        let selected_rooms = hotel_details_state.selected_rooms.get();
        if !selection_offer_id.is_empty() {
            let available_options = HotelDetailsUIState::get_available_room_options();
            selected_rooms
                .iter()
                .filter_map(|(rate_key, qty)| {
                    available_options
                        .iter()
                        .find(|option| option.room_data.rate_key == *rate_key)
                        .filter(|option| option.room_data.offer_id == selection_offer_id)
                        .map(|_| *qty)
                })
                .sum::<u32>()
        } else {
            selected_rooms.get(&selection_key).copied().unwrap_or(0)
        }
    });

    let dec_key = room_key.clone();
    let inc_key = room_key.clone();
    let rooms_requested_signal = ui_search_ctx.guests.rooms;

    let offer_id = rate.room_data.offer_id.clone();
    let select_room = Action::new(move |_: &()| {
        if ENFORCE_SINGLE_ROOM_TYPE_BOOKING {
            // Multi-room selection logic: find all rooms in this offer
            let all_options = HotelDetailsUIState::get_available_room_options();
            let mut selections: HashMap<String, u32> = HashMap::new();

            for option in all_options {
                if option.room_data.offer_id == offer_id {
                    let key = option.room_data.rate_key.clone();
                    *selections.entry(key).or_insert(0) += 1;
                }
            }

            let selection_vec: Vec<(String, u32)> = selections.into_iter().collect();
            HotelDetailsUIState::set_multi_room_selection(selection_vec);
        } else {
            HotelDetailsUIState::increment_room_counter(room_key.clone());
        }
        async {}
    });
    let decrement = Action::new(move |_: &()| {
        if ENFORCE_SINGLE_ROOM_TYPE_BOOKING {
            let current = HotelDetailsUIState::get_selected_rooms()
                .get(&dec_key)
                .copied()
                .unwrap_or(0);
            let new_qty = 0;
            HotelDetailsUIState::set_single_room_selection(dec_key.clone(), new_qty);
        } else {
            HotelDetailsUIState::decrement_room_counter(dec_key.clone());
        }
        async {}
    });
    let increment = Action::new(move |_: &()| {
        if ENFORCE_SINGLE_ROOM_TYPE_BOOKING {
            if HotelDetailsUIState::can_increment_room_selection() {
                let current = HotelDetailsUIState::get_selected_rooms()
                    .get(&inc_key)
                    .copied()
                    .unwrap_or(0);
                HotelDetailsUIState::set_single_room_selection(inc_key.clone(), current + 1);
            }
        } else {
            HotelDetailsUIState::increment_room_counter(inc_key.clone());
        }
        async {}
    });

    let mut rate_details = Vec::new();
    let lower_meal = meal_plan.to_lowercase();
    let meal_desc = if lower_meal.contains("full board") || lower_meal.contains("(fb)") {
        "Breakfast, lunch, and dinner included"
    } else if lower_meal.contains("half board") || lower_meal.contains("(hb)") {
        "Breakfast and dinner included"
    } else if lower_meal.contains("breakfast") || lower_meal.contains("(bi)") {
        "Breakfast included"
    } else {
        "No meals included"
    };
    rate_details.push(meal_desc.to_string());
    rate_details.push("Non-Refundable".to_string());

    view! {
        <div class="flex flex-col md:grid md:grid-cols-[1.5fr_1fr_auto] md:items-stretch gap-4 md:gap-0">
            <div class="space-y-2 md:pr-6">
                <p class="text-base font-semibold text-gray-900">{meal_plan}</p>
                <ul class="list-disc list-inside text-sm text-gray-700 space-y-1">
                    <For
                        each=move || rate_details.clone()
                        key=|item| item.clone()
                        let:item
                    >
                        <li>{item}</li>
                    </For>
                </ul>
            </div>
            <div class="md:border-l md:border-gray-200 md:px-6 text-left md:text-center space-y-1 flex flex-col justify-center md:h-full">
                <p class="text-2xl font-semibold text-gray-900">{price_text}</p>
                <p class="text-[11px] text-gray-500">
                    // {move || {
                    //     let nights = nights();
                    //     format!(
                    //         "({} night{}, 1 Room excl. taxes (payable at property))",
                    //         nights,
                    //         if nights == 1 { "" } else { "s" }
                    //     )
                    // }}
                    (price per night)
                </p>
            </div>
            <div class="md:border-l md:border-gray-200 md:pl-6 flex items-center justify-start md:justify-end w-full md:h-full">
                <Show
                    when=move || selection_count.get() == 0
                    fallback=move ||
                        view! {
                            <div class="inline-flex items-center overflow-hidden rounded-lg border border-blue-100 bg-blue-50 text-blue-700">
                                <button
                                    class="px-3 py-2 text-lg hover:bg-blue-100 disabled:opacity-50 disabled:cursor-not-allowed"
                                    disabled=move || selection_count.get() == 0
                                    on:click=move|_|decrement.dispatch(())
                                >
                                    "−"
                                </button>
                                <span class="px-3 text-sm font-semibold">{move || selection_count.get()}</span>
                                <button
                                    class="px-3 py-2 text-lg hover:bg-blue-100 disabled:opacity-50 disabled:cursor-not-allowed"
                                    disabled=move || HotelDetailsUIState::is_at_room_selection_limit()
                                    on:click=move|_|increment.dispatch(())
                                >
                                    "+"
                                </button>
                            </div>
                        }

                >
                    <button
                        class="inline-flex items-center justify-center rounded-xl bg-blue-600 px-5 py-2.5 text-sm font-semibold text-white hover:bg-blue-700 transition-colors duration-150 w-full md:w-auto"
                        on:click=move|_| select_room.dispatch(())
                    >
                        "Select Room"
                    </button>
                </Show>
            </div>
        </div>
    }
}

#[component]
fn RoomTypeCard(
    room_group: RoomCard,
    fallback_image: Option<String>,
    amenity_preview: Vec<Amenity>,
    room_details: Option<DomainStaticRoom>,
    #[prop(optional)] is_recommended: bool,
) -> impl IntoView {
    let open_image_viewer = RwSignal::new(false);
    let RoomCard {
        mapped_room_id: _,
        room_names,
        card_title,
        rates,
    } = room_group;

    let rates_for_render = rates.clone();

    let room_images = room_details
        .as_ref()
        .map(|details| details.photos.clone())
        .unwrap_or_default();

    let hero_image = room_details
        .as_ref()
        .and_then(|details| details.photos.first().cloned())
        .or_else(|| fallback_image.clone())
        .unwrap_or_else(|| "/img/home.png".to_string());

    let occupancy_from_rates = rates_for_render
        .iter()
        .find_map(|rate| rate.occupancy_info.as_ref());
    let occupancy_summary = room_details.as_ref().and_then(|details| {
        details.max_occupancy.map(|occ| {
            let adults = details.max_adults.unwrap_or(occ);
            let children = details.max_children.unwrap_or(0);
            if children > 0 {
                format!("Sleeps {occ} · {adults} adults + {children} children")
            } else {
                format!("Sleeps {occ} · {adults} adults")
            }
        })
    });
    let occupancy_text = if let Some(info) = occupancy_from_rates {
        format_occupancy_text(Some(info))
    } else if let Some(summary) = occupancy_summary.clone() {
        summary
    } else {
        "Sleeps up to 2 guests".to_string()
    };

    let room_specific_amenities = room_details
        .as_ref()
        .map(|details| convert_to_amenities(details.amenities.clone()))
        .unwrap_or_default();
    let amenities_for_render = if room_specific_amenities.is_empty() {
        amenity_preview.into_iter().take(5).collect::<Vec<_>>()
    } else {
        room_specific_amenities
            .into_iter()
            .take(5)
            .collect::<Vec<_>>()
    };

    let room_display_name = if card_title.is_empty() {
        if room_names.len() == 1 {
            room_names[0].clone()
        } else {
            room_names.join(" + ")
        }
    } else {
        card_title.clone()
    };
    let room_size_text = room_details.as_ref().and_then(|details| {
        details.room_size_square.map(|size| {
            let unit = details
                .room_size_unit
                .clone()
                .unwrap_or_else(|| "m²".to_string());
            format!("{size:.0} {unit}")
        })
    });
    let bed_text = room_details
        .as_ref()
        .and_then(|details| details.bed_types.first().cloned());
    let quick_facts: Vec<(usize, icondata::Icon, String)> = {
        let mut facts: Vec<(icondata::Icon, String)> = Vec::new();
        if let Some(size) = room_size_text.clone() {
            facts.push((icondata::FaRulerCombinedSolid, size));
        }
        facts.push((icondata::BiUserRegular, occupancy_text.clone()));
        if let Some(bed) = bed_text {
            facts.push((icondata::FaBedSolid, bed));
        }
        facts
            .into_iter()
            .enumerate()
            .map(|(idx, (icon, label))| (idx, icon, label))
            .collect()
    };

    view! {
        {move || open_image_viewer.get().then(|| {
            let room_images = room_images.clone();
            view! {
                <ImageLightbox
                    images=room_images
                    initial_index=0
                    loop_images=true
                    on_close=Callback::new(move |_| open_image_viewer.set(false))
                />
            }
        })}
        <div class="bg-[#f9f9f9] border border-gray-200 rounded-2xl shadow-sm overflow-hidden">
            <div class="px-5 pt-5 pb-0">
                <div class="flex items-center justify-between gap-3">
                    <h3 class="text-xl font-semibold text-gray-900">{room_display_name}</h3>
                    <Show when=move || is_recommended>
                        <span class="inline-flex items-center gap-1 rounded-full bg-blue-50 text-blue-700 text-xs font-semibold px-3 py-1">
                            <Icon class="text-sm" icon=icondata::FaThumbsUpSolid />
                            "Recommended"
                        </span>
                    </Show>
                </div>

                <div class="mt-5 flex flex-col lg:grid lg:grid-cols-[320px_1fr] items-start gap-5">
                    <button
                        type="button"
                        class="w-full text-left"
                        on:click=move |_| open_image_viewer.set(true)>
                        <div class="w-full h-48 md:h-56 rounded-xl overflow-hidden bg-gray-100 shadow-sm">
                            <img
                                src=hero_image.clone()
                                // alt={format!("{} photo", room_display_name)}
                                class="w-full h-full object-cover"
                            />
                        </div>
                    </button>

                    <div class="w-full flex flex-col gap-5">
                        <div class="space-y-3">
                            <p class="text-sm font-semibold text-gray-800">"Room Details"</p>
                            <div class="flex flex-wrap items-center gap-4">
                                <For
                                    each=move || quick_facts.clone()
                                    key=|(idx, _, _)| *idx
                                    let:fact
                                >
                                    {let (_, icon, label) = fact;
                                    view! {
                                        <span class="inline-flex items-center gap-2 text-sm text-gray-700">
                                            <Icon class="text-blue-500 text-base" icon=icon />
                                            {label}
                                        </span>
                                    }}
                                </For>
                            </div>
                        </div>
                        <div class="space-y-2">
                            <p class="text-sm font-semibold text-gray-800">"Amenities"</p>
                            <div class="flex flex-wrap items-center gap-3 text-sm text-gray-700">
                                <For
                                    each=move || amenities_for_render.clone()
                                    key=|amenity| amenity.text.clone()
                                    let:amenity
                                >
                                    <span class="inline-flex items-center gap-2">
                                        <Icon class="text-blue-500 text-sm" icon=amenity.icon />
                                        {amenity.text.clone()}
                                    </span>
                                </For>
                                <button type="button" class="text-sm font-semibold text-blue-600 hover:underline">
                                    "See All Details"
                                </button>
                            </div>
                        </div>
                    </div>
                </div>
            </div>

            <div class="mt-5 border-t border-gray-200">
                <For
                    each=move || rates_for_render.clone()
                    key=|rate| rate.room_data.rate_key.clone()
                    let:rate
                >
                    <div class="px-5 py-4 border-b border-gray-200 last:border-b-0 bg-white">
                        <RoomRateRow
                            room_id=rate.room_data.rate_key.clone()
                            rate=rate
                        />
                    </div>
                </For>
            </div>
        </div>
    }
}

#[component]
pub fn SelectRoomSection() -> impl IntoView {
    let hotel_details_state: HotelDetailsUIState = expect_context();

    let total_room_types_state = hotel_details_state.clone();
    let total_room_types = move || grouped_rooms_for_state(&total_room_types_state).len();

    let total_offers_state = hotel_details_state.clone();
    let total_offers = move || {
        grouped_rooms_for_state(&total_offers_state)
            .iter()
            .map(|card| card.rates.len())
            .sum::<usize>()
    };

    view! {
        <section class="w-full max-w-7xl mx-auto px-4 mt-10">
            <div class="flex flex-col md:flex-row md:items-end md:justify-between gap-3">
                <SectionTitle id="rooms" title="Select A Room" />
                <p class="text-sm text-gray-500">
                    {move || format!("{} Room types | {} Offers", total_room_types(), total_offers())}
                </p>
            </div>
            <div class="mt-6 grid lg:grid-cols-[minmax(0,2fr)_minmax(320px,1fr)] gap-6 items-start">
                <div class="space-y-6">
                    <div>
                        <Show
                            when={
                                let state = hotel_details_state.clone();
                                move || !grouped_rooms_for_state(&state).is_empty()
                            }
                            fallback=move || {
                                if hotel_details_state.rates_loading.get() {
                                    view! { <RoomSelectionSkeleton /> }.into_view()
                                } else {
                                    view! {
                                        <div class="bg-white rounded-2xl border border-dashed border-gray-200 p-6 text-center text-gray-500">
                                            "No rooms available for the selected dates."
                                        </div>
                                    }
                                    .into_view()
                                }
                            }
                        >
                            <div class="space-y-6">
                                {
                                    let state = hotel_details_state.clone();
                                move || {
                                    let fallback = fallback_image_for_state(&state);
                                    let amenities = amenity_preview_for_state(&state);
                                    let room_lookup = Arc::new(room_details_lookup_for_state(&state));
                                    grouped_rooms_for_state(&state)
                                        .into_iter()
                                        .enumerate()
                                        .map(|(idx, group)| {
                                            let fallback_clone = fallback.clone();
                                            let amenities_clone = amenities.clone();
                                            let lookup = room_lookup.clone();
                                            let room_details = group
                                                .mapped_room_id
                                                .and_then(|id| lookup.by_id.get(&id).cloned())
                                                .or_else(|| {
                                                    group
                                                        .room_names
                                                        .iter()
                                                        .find_map(|name| {
                                                            lookup
                                                                .by_name
                                                                .get(&normalized_room_key(name))
                                                                .cloned()
                                                        })
                                                });
                                            view! {
                                                <RoomTypeCard
                                                    room_group=group
                                                    fallback_image=fallback_clone.clone()
                                                    amenity_preview=amenities_clone.clone()
                                                    room_details=room_details
                                                    is_recommended=idx == 0
                                                />
                                            }
                                        })
                                        .collect_view()
                                }
                                }
                            </div>
                        </Show>
                    </div>
                </div>

                <PricingBookNowV1 />
            </div>
        </section>
    }
}

fn rating_label_for_score(score: f64) -> &'static str {
    if score >= 9.0 {
        "Superb"
    } else if score >= 8.5 {
        "Excellent"
    } else if score >= 8.0 {
        "Very Good"
    } else if score >= 7.0 {
        "Good"
    } else if score >= 6.0 {
        "Pleasant"
    } else {
        "Okay"
    }
}

#[component]
pub fn GuestReviewsSection() -> impl IntoView {
    let hotel_details_state: HotelDetailsUIState = expect_context();
    let summary_score = hotel_details_state
        .static_details
        .get()
        .and_then(|d| d.rating)
        .unwrap_or(7.1);
    let summary_label = rating_label_for_score(summary_score);
    let total_reviews = hotel_details_state
        .static_details
        .get()
        .and_then(|d| d.review_count)
        .unwrap_or(1136);
    let review_cards = SAMPLE_REVIEWS.to_vec();
    let categories_from_api = hotel_details_state
        .static_details
        .get()
        .map(|d| d.categories.clone())
        .unwrap_or_default();
    let mut categories = if categories_from_api.is_empty() {
        REVIEW_CATEGORY_SCORES
            .iter()
            .map(|(name, score)| (name.to_string(), *score))
            .collect::<Vec<_>>()
    } else {
        categories_from_api
            .into_iter()
            .map(|c| (c.name, c.rating))
            .collect::<Vec<_>>()
    };
    categories.sort_by(|a, b| b.1.partial_cmp(&a.1).unwrap_or(std::cmp::Ordering::Equal));
    let highlight_tag_vec = if !categories.is_empty() {
        categories
            .iter()
            .take(3)
            .map(|(name, _)| name.clone())
            .collect::<Vec<_>>()
    } else {
        Vec::new()
    };

    view! {
        <section class="w-full max-w-7xl mx-auto px-4 mt-12">
            <SectionTitle id="reviews" title="Guest Reviews" />
            <div class="mt-6 gap-6 lg:grid-cols-[minmax(0,1.3fr)_minmax(0,1fr)]">
                <div class="bg-white rounded-2xl shadow-sm border border-gray-100 p-6 space-y-6">
                    <div class="flex items-start gap-4 md:gap-6">
                        <div class="flex items-center justify-center bg-yellow-400 text-white font-semibold text-xl w-12 h-12 rounded-lg">
                            {format!("{summary_score:.1}")}
                        </div>
                        <div>
                            <p class="text-lg font-semibold text-gray-900">{summary_label}</p>
                            <p class="text-sm text-gray-500">"Based on " {total_reviews} " reviews"</p>
                        </div>
                    </div>

                    <div class="space-y-3">
                        <div class="flex items-center justify-between">
                            <p class="text-sm font-semibold text-gray-900">"Categories"</p>
                            <button class="text-sm font-semibold text-blue-600 hover:underline" type="button">
                                "Show All"
                            </button>
                        </div>
                        <div class="grid gap-3 md:grid-cols-3">
                            {
                                move || {
                                    categories
                                        .clone()
                                        .into_iter()
                                        .map(|(label, score)| {
                                            let percent = (score / 10.0 * 100.0).clamp(0.0, 100.0);
                                            view! {
                                                <div class="space-y-1">
                                                    <div class="flex items-center justify-between text-sm text-gray-700">
                                                        <span>{label}</span>
                                                        <span>{format!("{score:.1}")}</span>
                                                    </div>
                                                    <div class="h-2 rounded-full bg-gray-100 overflow-hidden">
                                                        <div
                                                            class="h-full bg-blue-500 rounded-full"
                                                            style=move || format!("width: {percent:.0}%;")
                                                        ></div>
                                                    </div>
                                                </div>
                                            }
                                        })
                                        .collect_view()
                                }
                            }
                        </div>
                    </div>
                    <div class="flex flex-wrap gap-2">
                        {move || {
                            highlight_tag_vec
                                .clone()
                                .into_iter()
                                .map(|tag| {
                                    view! {
                                        <span class="px-3 py-1 rounded-full bg-blue-50 text-blue-700 text-xs font-medium">{tag}</span>
                                    }
                                })
                                .collect_view()
                        }}
                    </div>
                </div>
                // <div class="space-y-4">
                //     {
                //         move || {
                //             review_cards
                //                 .clone()
                //                 .into_iter()
                //                 .map(|review| {
                //                     view! {
                //                         <div class="bg-white rounded-2xl border border-gray-100 p-5 space-y-3">
                //                             <div class="flex items-center justify-between">
                //                                 <div>
                //                                     <p class="font-semibold text-gray-900">{review.name}</p>
                //                                     <p class="text-xs text-gray-500">{review.stay_info}</p>
                //                                 </div>
                //                                 <span class="px-3 py-1 rounded-full bg-blue-50 text-blue-700 text-sm font-semibold">{format!("{:.1}", review.rating)}</span>
                //                             </div>
                //                             <p class="text-sm font-semibold text-gray-800">{review.title}</p>
                //                             <p class="text-sm text-gray-600 leading-6">{review.body}</p>
                //                             <div class="flex flex-wrap gap-2">
                //                                 {review.tags.iter().map(|tag| view! {
                //                                     <span class="text-xs text-gray-500 border border-gray-200 rounded-full px-3 py-1">{*tag}</span>
                //                                 }).collect_view()}
                //                             </div>
                //                             <button class="text-sm text-blue-600 hover:underline">"Read More"</button>
                //                         </div>
                //                     }
                //                 })
                //                 .collect_view()
                //         }
                //     }
                //     <button class="w-full rounded-xl border border-gray-200 py-3 text-sm font-semibold text-blue-600 hover:border-blue-400">
                //         "View All Reviews"
                //     </button>
                // </div>
            </div>
        </section>
    }
}

#[component]
pub fn PolicyRulesSection(#[prop(into)] address: String) -> impl IntoView {
    let hotel_details_state: HotelDetailsUIState = expect_context();
    let static_details = hotel_details_state.static_details.get();
    let static_details_clone = static_details.clone();
    let policies = Memo::new(move |_| {
        static_details
            .as_ref()
            .map(|d| d.policies.clone())
            .unwrap_or_default()
    });

    let is_policies_empty = move || policies.get().is_empty();
    let check_times = static_details_clone
        .as_ref()
        .and_then(|d| d.checkin_checkout_times.clone());

    view! {
        <section class="w-full max-w-7xl mx-auto px-4 mt-12">
            <SectionTitle id="rules" title="Policy & Rules" />
            <div class="mt-4 grid gap-6 md:grid-cols-2">
                <div class="bg-white rounded-2xl border border-gray-100 p-6 space-y-4">
                    <p class="text-gray-700 leading-7">
                        "Please review the key policies for this property before confirming your stay. "
                        "Property address: " {address.clone()} "."
                    </p>
                    <Show
                        when=move || !is_policies_empty()
                        fallback=|| view! {
                            <ul class="space-y-3 text-sm text-gray-700">
                                <li>
                                    <span class="font-semibold text-gray-900">"Children & extra beds: "</span>
                                    "Children are welcome. Extra beds depend on the room you choose; please check the individual room capacity."
                                </li>
                                <li>
                                    <span class="font-semibold text-gray-900">"Pets: "</span>
                                    "Pets are not allowed at this property."
                                </li>
                                <li>
                                    <span class="font-semibold text-gray-900">"Payment methods: "</span>
                                    "Major cards and digital payments accepted at the front desk."
                                </li>
                            </ul>
                        }
                    >
                        <div class="space-y-3">
                            {move || {
                                use std::collections::HashMap;

                                // Group policies by name
                                let mut grouped: HashMap<String, Vec<String>> = HashMap::new();
                                for policy in policies.get() {
                                    grouped.entry(policy.name.clone())
                                        .or_insert_with(Vec::new)
                                        .push(if policy.description.trim().is_empty() {
                                            "Details not provided.".to_string()
                                        } else {
                                            policy.description.clone()
                                        });
                                }

                                // Convert to sorted vec for consistent ordering
                                let mut policy_groups: Vec<(String, Vec<String>)> = grouped.into_iter().collect();
                                policy_groups.sort_by(|a, b| a.0.cmp(&b.0));

                                policy_groups.into_iter().map(|(name, descriptions)| {
                                    view! {
                                        <div>
                                            <p class="font-semibold text-gray-900 text-sm">{name}</p>
                                            <ul class="space-y-1">
                                                {descriptions.into_iter().map(|desc| {
                                                    view! {
                                                        <li class="text-sm text-gray-700 whitespace-pre-line">
                                                            {desc}
                                                        </li>
                                                    }
                                                }).collect_view()}
                                            </ul>
                                        </div>
                                    }
                                }).collect_view()
                            }}
                        </div>
                    </Show>
                </div>
                <div class="bg-white rounded-2xl border border-gray-100 p-6 space-y-4">
                    <div>
                        <p class="text-sm font-semibold text-gray-900 uppercase tracking-wide">
                            "Check-in / Check-out"
                        </p>
                        <p class="text-sm text-gray-700 mt-1">
                            {move || {
                                if let Some(times) = check_times.clone() {
                                    let checkin = if times.checkin.is_empty() { "03:00 PM".to_string() } else { times.checkin };
                                    let checkout = if times.checkout.is_empty() { "12:00 PM".to_string() } else { times.checkout };
                                    format!("Check-in from {checkin} · Check-out until {checkout}")
                                } else {
                                    "Check-in from 03:00 PM · Check-out until 12:00 PM".to_string()
                                }
                            }}
                        </p>
                    </div>
                    <div>
                        <p class="text-sm font-semibold text-gray-900 uppercase tracking-wide">
                            "Important Info"
                        </p>
                        <p class="text-sm text-gray-700 mt-1">
                            "Policies vary by room type and rate plan. Please review specific rate details before booking."
                        </p>
                    </div>
                    <div>
                        <p class="text-sm font-semibold text-gray-900 uppercase tracking-wide">
                            "Cancellation / Prepayment"
                        </p>
                        <p class="text-sm text-gray-700 mt-1">
                            "Cancellation and prepayment policies vary according to the room rate selected. Review the plan before confirming."
                        </p>
                    </div>
                </div>
            </div>
        </section>
    }
}

#[component]
pub fn SiteFooter() -> impl IntoView {
    view! {
        <footer class="mt-16 border-t border-gray-200 py-10">
            <div class="w-full max-w-7xl mx-auto px-4 flex flex-col md:flex-row md:items-center md:justify-between gap-3 text-sm text-gray-500">
                <span>"Copyright © 2024 EstateDAO. All Rights Reserved."</span>
                <div class="flex items-center gap-4">
                    <a href="#" class="hover:text-blue-600">"Twitter"</a>
                    <a href="#" class="hover:text-blue-600">"Facebook"</a>
                    <a href="#" class="hover:text-blue-600">"Instagram"</a>
                </div>
            </div>
        </footer>
    }
}
#[cfg(test)]
mod tests {
    use super::*;
    use crate::domain::{
        DomainCurrencyAmount, DomainDetailedPrice, DomainPrice, DomainRoomData, DomainRoomOption,
    };

    // Helper function to create a test DomainRoomOption
    fn create_test_room_option(
        mapped_room_id: u32,
        room_name: &str,
        meal_plan: Option<&str>,
        price: f64,
        rate_key: &str,
    ) -> DomainRoomOption {
        DomainRoomOption {
            mapped_room_id,
            price: DomainDetailedPrice {
                published_price: price,
                published_price_rounded_off: price,
                offered_price: price,
                offered_price_rounded_off: price,
                suggested_selling_price: price,
                suggested_selling_price_rounded_off: price,
                room_price: price,
                tax: 0.0,
                extra_guest_charge: 0.0,
                child_charge: 0.0,
                other_charges: 0.0,
                currency_code: "USD".to_string(),
            },
            tax_lines: vec![],
            offer_retail_rate: Some(DomainCurrencyAmount {
                amount: price,
                currency_code: "USD".to_string(),
            }),
            room_data: DomainRoomData {
                mapped_room_id,
                occupancy_number: Some(1),
                room_name: room_name.to_string(),
                room_unique_id: "test_unique_id".to_string(),
                rate_key: rate_key.to_string(),
                offer_id: "test_offer".to_string(),
            },
            meal_plan: meal_plan.map(String::from),
            occupancy_info: Some(DomainRoomOccupancy {
                max_occupancy: Some(2),
                adult_count: Some(1),
                child_count: Some(0),
            }),
            cancellation_policies: None,
            // perks: vec![],
            promotions: None,
            remarks: None,
        }
    }

    #[test]
    fn test_dedup_rates_by_meal_plan_removes_duplicates() {
        // Create rates with duplicate "Room Only" meal plans but different prices
        let rates = vec![
            create_test_room_option(1, "Rover Room", Some("Room Only (RO)"), 79.43, "rate1"),
            create_test_room_option(1, "Rover Room", Some("Room Only (RO)"), 76.46, "rate2"),
            create_test_room_option(
                1,
                "Rover Room",
                Some("Breakfast Included (BI)"),
                99.09,
                "rate3",
            ),
        ];

        let deduped = dedup_rates_by_meal_plan(&rates);

        // Should have only 2 rates: 1 Room Only (lowest price) + 1 Breakfast
        assert_eq!(
            deduped.len(),
            2,
            "Should deduplicate to 2 unique meal plans"
        );

        // Find the Room Only rate
        let room_only = deduped
            .iter()
            .find(|r| {
                r.meal_plan
                    .as_ref()
                    .map_or(false, |mp| mp.contains("Room Only"))
            })
            .expect("Should have Room Only rate");

        // Should keep the lowest price (76.46)
        assert_eq!(
            room_only.price.room_price, 76.46,
            "Should keep the lowest price for Room Only"
        );

        // Find the Breakfast rate
        let breakfast = deduped
            .iter()
            .find(|r| {
                r.meal_plan
                    .as_ref()
                    .map_or(false, |mp| mp.contains("Breakfast"))
            })
            .expect("Should have Breakfast rate");

        assert_eq!(
            breakfast.price.room_price, 99.09,
            "Should keep the Breakfast rate"
        );
    }

    #[test]
    fn test_dedup_rates_by_meal_plan_handles_none_meal_plan() {
        // Test with None meal plans (should default to "Room Only")
        let rates = vec![
            create_test_room_option(1, "Test Room", None, 100.0, "rate1"),
            create_test_room_option(1, "Test Room", None, 80.0, "rate2"),
        ];

        let deduped = dedup_rates_by_meal_plan(&rates);

        // Should have only 1 rate with the lowest price
        assert_eq!(deduped.len(), 1, "Should deduplicate None meal plans");
        assert_eq!(
            deduped[0].price.room_price, 80.0,
            "Should keep the lowest price"
        );
    }

    #[test]
    fn test_dedup_rates_by_meal_plan_sorts_by_price() {
        let rates = vec![
            create_test_room_option(1, "Test Room", Some("Full Board (FB)"), 145.05, "rate1"),
            create_test_room_option(1, "Test Room", Some("Room Only (RO)"), 79.43, "rate2"),
            create_test_room_option(
                1,
                "Test Room",
                Some("Breakfast Included (BI)"),
                99.09,
                "rate3",
            ),
            create_test_room_option(1, "Test Room", Some("Half Board (HB)"), 122.07, "rate4"),
        ];

        let deduped = dedup_rates_by_meal_plan(&rates);

        // Should be sorted by price (ascending)
        assert_eq!(deduped.len(), 4, "Should have 4 unique meal plans");
        assert_eq!(
            deduped[0].price.room_price, 79.43,
            "First should be Room Only (cheapest)"
        );
        assert_eq!(
            deduped[1].price.room_price, 99.09,
            "Second should be Breakfast"
        );
        assert_eq!(
            deduped[2].price.room_price, 122.07,
            "Third should be Half Board"
        );
        assert_eq!(
            deduped[3].price.room_price, 145.05,
            "Fourth should be Full Board"
        );
    }

    #[test]
    fn test_dedup_rates_by_meal_plan_multiple_duplicates_same_meal_plan() {
        // Test with multiple duplicates of the same meal plan
        let rates = vec![
            create_test_room_option(1, "Test Room", Some("Room Only (RO)"), 250.14, "rate1"),
            create_test_room_option(1, "Test Room", Some("Room Only (RO)"), 250.8, "rate2"),
            create_test_room_option(1, "Test Room", Some("Room Only (RO)"), 259.79, "rate3"),
            create_test_room_option(1, "Test Room", Some("Room Only (RO)"), 245.0, "rate4"), // Lowest
        ];

        let deduped = dedup_rates_by_meal_plan(&rates);

        assert_eq!(deduped.len(), 1, "Should have only 1 rate");
        assert_eq!(
            deduped[0].price.room_price, 245.0,
            "Should keep the absolute lowest price"
        );
    }

    #[test]
    fn test_build_room_cards_deduplicates_type_a_rates() {
        // Create an OfferGroup representing a TYPE A card (same mapped_room_id)
        let offer1 = OfferGroup {
            offer_id: "offer1".to_string(),
            mapped_room_id: Some(1321373764),
            rates: vec![create_test_room_option(
                1321373764,
                "Rover Room",
                Some("Room Only (RO)"),
                79.43,
                "rate1",
            )],
            room_names: vec!["Rover Room".to_string()],
        };

        let offer2 = OfferGroup {
            offer_id: "offer2".to_string(),
            mapped_room_id: Some(1321373764),
            rates: vec![create_test_room_option(
                1321373764,
                "Rover Room",
                Some("Room Only (RO)"),
                76.46,
                "rate2",
            )],
            room_names: vec!["Rover Room".to_string()],
        };

        let offers = vec![offer1, offer2];
        let cards = build_room_cards(offers);

        // Should have only 1 card for this room type
        assert_eq!(cards.len(), 1, "Should have 1 TYPE A card");

        let card = &cards[0];
        assert_eq!(
            card.mapped_room_id,
            Some(1321373764),
            "Should have correct mapped_room_id"
        );

        // The card should have only 1 rate (deduplicated)
        assert_eq!(
            card.rates.len(),
            1,
            "Should have only 1 rate after deduplication"
        );

        // Should keep the lowest price
        assert_eq!(
            card.rates[0].price.room_price, 76.46,
            "Should keep the lowest price"
        );
    }

    #[test]
    fn test_build_room_cards_preserves_different_meal_plans() {
        // Create offers with same room but different meal plans
        let offer1 = OfferGroup {
            offer_id: "offer1".to_string(),
            mapped_room_id: Some(1321373764),
            rates: vec![create_test_room_option(
                1321373764,
                "Rover Room",
                Some("Room Only (RO)"),
                79.43,
                "rate1",
            )],
            room_names: vec!["Rover Room".to_string()],
        };

        let offer2 = OfferGroup {
            offer_id: "offer2".to_string(),
            mapped_room_id: Some(1321373764),
            rates: vec![create_test_room_option(
                1321373764,
                "Rover Room",
                Some("Breakfast Included (BI)"),
                99.09,
                "rate2",
            )],
            room_names: vec!["Rover Room".to_string()],
        };

        let offers = vec![offer1, offer2];
        let cards = build_room_cards(offers);

        assert_eq!(cards.len(), 1, "Should have 1 TYPE A card");

        let card = &cards[0];
        // Should have 2 rates (different meal plans)
        assert_eq!(
            card.rates.len(),
            2,
            "Should have 2 rates with different meal plans"
        );

        // Verify both meal plans are present
        let meal_plans: Vec<String> = card
            .rates
            .iter()
            .filter_map(|r| r.meal_plan.clone())
            .collect();

        assert!(
            meal_plans.iter().any(|mp| mp.contains("Room Only")),
            "Should have Room Only"
        );
        assert!(
            meal_plans.iter().any(|mp| mp.contains("Breakfast")),
            "Should have Breakfast"
        );
    }
}<|MERGE_RESOLUTION|>--- conflicted
+++ resolved
@@ -7,7 +7,6 @@
 use crate::api::consts::ENFORCE_SINGLE_ROOM_TYPE_BOOKING;
 use crate::app::AppRoutes;
 use crate::component::ImageLightbox;
-<<<<<<< HEAD
 use crate::component::{loading_button::LoadingButton, FullScreenSpinnerGray};
 use crate::domain::{
     DomainHotelCodeId, DomainHotelInfoCriteria, DomainHotelSearchCriteria, DomainRoomGuest,
@@ -15,14 +14,6 @@
 };
 use crate::log;
 use crate::page::{add_to_wishlist_action, HotelDetailsParams, HotelListNavbar};
-=======
-use crate::component::{loading_button::LoadingButton, FullScreenSpinnerGray, Navbar, StarRating};
-use crate::domain::{
-    DomainHotelCodeId, DomainHotelInfoCriteria, DomainHotelSearchCriteria, DomainRoomGuest,
-};
-use crate::log;
-use crate::page::{HotelDetailsParams, HotelListNavbar, InputGroupContainer};
->>>>>>> 5037a70e
 use crate::utils::query_params::QueryParamsSync;
 use crate::view_state_layer::input_group_state::InputGroupState;
 use crate::view_state_layer::ui_block_room::{BlockRoomUIState, RoomSelectionSummary};
@@ -488,7 +479,6 @@
                 hotel_ids: vec![hotel_code],
                 search_criteria,
             };
-<<<<<<< HEAD
             let mut retries_left = crate::api::consts::API_RETRY_COUNT;
             loop {
                 if retries_left == 0 {
@@ -506,30 +496,13 @@
                         HotelDetailsUIState::set_rates_loading(false);
                         retries_left -= 1;
                     }
-=======
-
-            match client.get_hotel_rates(criteria).await {
-                Ok(rates) => {
-                    HotelDetailsUIState::set_rates(Some(rates.clone()));
-                    HotelDetailsUIState::set_rates_loading(false);
-                    Some(rates)
-                }
-                Err(e) => {
-                    HotelDetailsUIState::set_error(Some(e));
-                    HotelDetailsUIState::set_rates_loading(false);
-                    None
->>>>>>> 5037a70e
                 }
             }
         },
     );
 
     let is_loading =
-<<<<<<< HEAD
         move || /* hotel_details_state.loading.get() ||*/  hotel_details_state.rates_loading.get();
-=======
-        move || hotel_details_state.loading.get() || hotel_details_state.rates_loading.get();
->>>>>>> 5037a70e
     let error_message = move || hotel_details_state.error.get();
 
     let loaded = move || static_details_resource.get().and_then(|d| d).is_some();
@@ -552,11 +525,7 @@
 
     let star_rating_signal = move || {
         if let Some(hotel_details) = hotel_details_state.static_details.get() {
-<<<<<<< HEAD
             hotel_details.star_rating as u8
-=======
-            hotel_details.star_rating
->>>>>>> 5037a70e
         } else {
             0
         }
@@ -605,7 +574,6 @@
     let open_image_viewer = RwSignal::new(false);
 
     view! {
-<<<<<<< HEAD
         <section class="relative min-h-screen bg-gray-50 pt-16 md:pt-16">
             <HotelListNavbar />
             // <div class=move || {
@@ -620,23 +588,6 @@
             // }/>
 
 
-=======
-        <section class="relative min-h-screen bg-gray-50">
-            <HotelListNavbar />
-            <div class={
-            let is_input_expanded = move || InputGroupState::is_open_show_full_input();
-            move || format!(
-                "transition-all duration-300 {}",
-                if is_input_expanded() {
-                    // Larger spacer when input is expanded on mobile/tablet, normal on desktop
-                    "h-96 sm:h-96 md:h-80 lg:h-48"
-                } else {
-                    // Normal spacer when collapsed on all screens
-                    "h-24"
-                }
-            )
-            }></div>
->>>>>>> 5037a70e
 
             // <Navbar />
             // <Show when=move || !open_image_viewer.get()>
@@ -655,7 +606,6 @@
                 view! { <></> }
             }}
             </Suspense>
-<<<<<<< HEAD
             <Show when=loaded /* fallback=|| view! {
                 // <div class="w-full max-w-4xl mx-auto py-4 px-2 md:py-8 md:px-0">
                 //     <div class="bg-white rounded-xl shadow-md p-6">
@@ -818,134 +768,6 @@
                 </div>
             </div>
         </div>
-=======
-
-            <Show
-                when=move || !is_loading()
-                fallback=FullScreenSpinnerGray
-            >
-                <Show when=loaded fallback=|| view! {
-                    <div class="w-full max-w-4xl mx-auto py-4 px-2 md:py-8 md:px-0">
-                        <div class="bg-white rounded-xl shadow-md p-6">
-                            <div class="text-xl font-semibold text-gray-600 text-center">
-                                No hotel data available
-                            </div>
-                        </div>
-                    </div>
-                }>
-                    <div class="w-full max-w-4xl mx-auto py-4 px-2 md:py-8 md:px-0">
-                        <div class="flex flex-col">
-                            <StarRating rating=move || star_rating_signal() as u8 />
-                            <div class="text-2xl md:text-3xl font-semibold">{hotel_name_signal}</div>
-                        </div>
-
-                        <div class="mt-4 md:mt-6">
-                            <HotelImages open_image_viewer/>
-                        </div>
-
-                        <div class="flex flex-col md:flex-row mt-6 md:mt-8 md:space-x-4">
-                            <div class="w-full md:w-3/5 flex flex-col space-y-6">
-                                <div class="bg-white rounded-xl shadow-md p-6 mb-2">
-                                    <div class="text-xl mb-2 font-semibold">About</div>
-                                    <div class="mb-2 text-gray-700" inner_html=move || description_signal()></div>
-                                </div>
-
-                                <div class="bg-white rounded-xl shadow-md p-6 mb-2">
-                                    <div class="text-xl mb-2 font-semibold">Address</div>
-                                    <div class="text-gray-700">{address_signal}</div>
-                                </div>
-
-                                <div class="bg-white rounded-xl shadow-md p-6 mb-2">
-                                    <div class="text-xl mb-4 font-semibold">Amenities</div>
-                                    <div class="grid grid-cols-1 sm:grid-cols-2 md:grid-cols-3 gap-4">
-                                        <For
-                                            each=amenities_signal
-                                            key=|amenity| amenity.text.clone()
-                                            let:amenity
-                                        >
-                                            <AmenitiesIconText icon=amenity.icon text=amenity.text />
-                                        </For>
-                                    </div>
-                                </div>
-                            </div>
-
-                            <div class="w-full md:w-2/5 mt-8 md:mt-0 flex flex-col space-y-4">
-                                <div class="bg-white rounded-xl shadow-md p-6">
-                                    <div class="text-xl mb-4 font-semibold">Hotel Information</div>
-                                    <div class="space-y-2">
-                                        <div class="text-sm text-gray-600">Check-in: {move || {
-                                            let range = ui_search_ctx.date_range.get();
-                                            if range.start == (0,0,0) {
-                                                "N/A".to_string()
-                                            } else {
-                                                format!("{:04}-{:02}-{:02}", range.start.0, range.start.1, range.start.2)
-                                            }
-                                        }}</div>
-                                        <div class="text-sm text-gray-600">Check-out: {move || {
-                                            let range = ui_search_ctx.date_range.get();
-                                            if range.end == (0,0,0) {
-                                                "N/A".to_string()
-                                            } else {
-                                                format!("{:04}-{:02}-{:02}", range.end.0, range.end.1, range.end.2)
-                                            }
-                                        }}</div>
-                                    </div>
-                                </div>
-
-                                // <!-- Pricing and Booking Section -->
-                                <Show when=move || hotel_details_state.rates.get().is_some()>
-                                    <div class="bg-white rounded-xl shadow-md">
-                                        <PricingBookNowV1 />
-                                    </div>
-                                </Show>
-                            </div>
-                        </div>
-                    </div>
-                </Show>
-            </Show>
-            <Show when=move || error_message().is_some()>
-                <div class="w-full max-w-4xl mx-auto py-4 px-2 md:py-8 md:px-0">
-                    // <div class="bg-white rounded-xl shadow-md p-6">
-                        {
-                            let error = error_message().unwrap_or_else(|| "Unknown error occurred".to_string());
-                            if error.contains("No room types or rates available") || error.contains("fully booked") {
-                                view! {
-                                    <div class="flex items-start gap-4 border border-red-300 rounded-xl bg-red-50 p-4">
-                                        <svg xmlns="http://www.w3.org/2000/svg" class="w-6 h-6 flex-shrink-0 text-red-500" viewBox="0 0 18 19" fill="none">
-                                            <path d="M5.625 2.75V5" stroke="currentColor" stroke-width="1.2" stroke-linecap="round" stroke-linejoin="round"></path>
-                                            <path d="M12.375 2.75V5" stroke="currentColor" stroke-width="1.2" stroke-linecap="round" stroke-linejoin="round"></path>
-                                            <path d="M15.75 11.9839V6.125C15.75 5.52826 15.5129 4.95597 15.091 4.53401C14.669 4.11205 14.0967 3.875 13.5 3.875H4.5C3.90326 3.875 3.33097 4.11205 2.90901 4.53401C2.48705 4.95597 2.25 5.52826 2.25 6.125V6.7352" stroke="currentColor" stroke-width="1.2" stroke-linecap="round" stroke-linejoin="round"></path>
-                                            <path d="M2.25 9.64551V13.9989C2.25 14.5956 2.48705 15.1679 2.90901 15.5899C3.33097 16.0118 3.90326 16.2489 4.5 16.2489H13.5C14.0967 16.2489 14.669 16.0118 15.091 15.5899C15.329 15.3518 15.5082 15.066 15.6192 14.7549" stroke="currentColor" stroke-width="1.2" stroke-linecap="round" stroke-linejoin="round"></path>
-                                            <path d="M0.759766 6.27441L17.2404 12.7237" stroke="currentColor" stroke-width="1.2" stroke-linecap="round" stroke-linejoin="round"></path>
-                                        </svg>
-
-                                        <div>
-                                            <div class="text-red-600 font-semibold text-base mb-1">
-                                                This hotel is fully booked for your selected dates
-                                            </div>
-                                            <div class="text-gray-700 text-sm">
-                                                Please try different dates or check other hotels in the area.
-                                            </div>
-                                        </div>
-                                    </div>
-                                }
-                            } else {
-                                view! {
-                                    <div>
-                                        <div class="text-xl font-semibold text-red-600 mb-2">Error</div>
-                                        <div class="text-gray-700">
-                                            {error}
-                                        </div>
-                                    </div>
-                                }
-                            }
-                        }
-                    // </div>
-                </div>
-            </Show>
-
-        </section>
->>>>>>> 5037a70e
     }
 }
 
@@ -961,13 +783,8 @@
     let (selected_index, set_selected_index) = create_signal(0);
 
     let images_signal = create_memo(move |_| {
-<<<<<<< HEAD
         if let Some(h) = hotel_details_state.static_details.get() {
             let mut images = h.images.clone();
-=======
-        if let Some(hotel_details) = hotel_details_state.static_details.get() {
-            let mut images = hotel_details.images.clone();
->>>>>>> 5037a70e
             if images.len() < 6 {
                 let repeat = 6 - images.len();
                 let dup = images.clone();
@@ -2083,32 +1900,10 @@
     let hotel_details_state: HotelDetailsUIState = expect_context();
     let ui_search_ctx: UISearchCtx = expect_context();
 
-<<<<<<< HEAD
     let nights = move || {
         let nights = ui_search_ctx.date_range.get().no_of_nights();
         if nights == 0 {
             1
-=======
-    // **Smart Room Data Management**:
-    // **Primary**: Uses real room data from get_hotel_rates() API
-    // **Fallback**: Mock data when API is loading or unavailable
-    // **Price Source**: Extracts room_price from hotel_details.all_rooms
-    // **Data Structure**: (room_name, price_per_night, room_unique_id)
-    let available_rooms = move || {
-        if let Some(rates) = hotel_details_state.rates.get() {
-            // Use real room data from all_rooms with individual pricing
-            rates
-                .into_iter()
-                .take(5) // <!-- Limit to maximum 5 rooms for display -->
-                .map(|room_option| {
-                    (
-                        room_option.room_data.room_name.clone(),
-                        room_option.price.room_price,
-                        room_option.room_data.room_unique_id.clone(),
-                    )
-                })
-                .collect::<Vec<_>>()
->>>>>>> 5037a70e
         } else {
             nights
         }
