--- conflicted
+++ resolved
@@ -1343,11 +1343,7 @@
                                         </p>
                                     }.into_any()
                                 } else {
-<<<<<<< HEAD
-                                    view! { <p class="text-sm font-bold">"Check Availability"</p> }.into_any()
-=======
                                     view! { <p class="text-sm font-bold"></p> }
->>>>>>> 7c85cb7d
                                 }
                             }}
                             // <p class="text-xs text-gray-500 mt-1">"4 Nights, 1 room including taxes"</p>
