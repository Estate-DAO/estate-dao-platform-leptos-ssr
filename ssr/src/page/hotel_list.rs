<<<<<<< HEAD
use leptos::prelude::*;
use leptos_router::hooks::{use_navigate, use_query_map};
use reqwest::Client;
=======
use leptos::*;
use leptos_router::use_navigate;
use std::collections::HashMap;
>>>>>>> 17966779
use web_sys::MouseEvent;

use crate::api::auth::auth_state::AuthStateSignal;
// use crate::api::get_room;
use crate::api::client_side_api::{ClientSideApiClient, Place, PlaceData};
use crate::application_services::filter_types::UISearchFilters;
use crate::component::{
    format_price_range_value, AmenitiesFilter, Destination, Footer, GuestSelection, Navbar,
    PaginationControls, PaginationInfo, PriceRangeFilter, PropertyTypeFilter, SkeletonCards,
    StarRatingFilter, MAX_PRICE, MIN_PRICE,
};
use crate::log;
use crate::page::{HotelDetailsParams, HotelListParams, InputGroupContainer};
use crate::utils::query_params::QueryParamsSync;
use crate::view_state_layer::input_group_state::{InputGroupState, OpenDialogComponent};
use crate::view_state_layer::ui_hotel_details::HotelDetailsUIState;
use crate::view_state_layer::ui_search_state::{SearchListResults, UIPaginationState, UISearchCtx};
use crate::view_state_layer::view_state::HotelInfoCtx;
use crate::view_state_layer::GlobalStateForLeptos;
// use crate::state::input_group_state::{InputGroupState, OpenDialogComponent};
// use crate::state::search_state::HotelInfoResults;
use crate::{
    // api::hotel_info,
    app::AppRoutes,
    component::SelectedDateRange,
    component::{FilterAndSortBy, PriceDisplay, StarRating},
    page::InputGroup,
    // state::{search_state::SearchListResults, view_state::HotelInfoCtx},
};

//  this is only for this page to track if the bar changes.
#[derive(Clone, Debug, Default, PartialEq)]
pub struct PreviousSearchContext {
    pub place: Option<Place>,
    pub place_details: Option<PlaceData>,
    pub date_range: Option<SelectedDateRange>,
    pub adults: u32,
    pub children: u32,
    pub rooms: u32,
    /// false by default
    pub first_time_filled: bool,
}

impl GlobalStateForLeptos for PreviousSearchContext {}

impl PreviousSearchContext {
    pub fn update(new_ctx: UISearchCtx) {
        let mut this: Self = expect_context();
        // let mut this = Self::get();
        this.place = new_ctx.place.get_untracked();
        this.place_details = new_ctx.place_details.get_untracked();
        this.rooms = new_ctx.guests.rooms.get_untracked();
        this.children = new_ctx.guests.children.get_untracked();
        this.adults = new_ctx.guests.adults.get_untracked();
        log!("[PreviousSearchContext] updated: {:?}", this);

        provide_context(this);
    }

    pub fn update_first_time_filled(new_ctx: UISearchCtx) {
        let mut this: Self = expect_context();
        Self::update(new_ctx);
        this.first_time_filled = true;
        provide_context(this);
    }

    pub fn reset_first_time_filled() {
        let mut this: Self = expect_context();
        this.first_time_filled = false;
        provide_context(this);
    }
}

//

#[component]
pub fn HotelListPage() -> impl IntoView {
    let search_ctx: UISearchCtx = expect_context();
    let navigate = use_navigate();
    let query_map = use_query_map();

    let search_ctx2: UISearchCtx = expect_context();

    // Initialize pagination state
    let pagination_state: UIPaginationState = expect_context();

    // Sync query params with state on page load (URL → State)
    // Parse URL params and sync to app state (URL → State)
    // This leverages use_query_map's built-in reactivity for browser navigation
    Effect::new(move |_| {
        let params = query_map.get();
<<<<<<< HEAD
        let params_map: std::collections::HashMap<String, String> = params
            .into_iter()
            .map(|(k, v)| (k.to_string(), v))
            .collect();
        if !params_map.is_empty() {
            // log!("Found query params in URL: {:?}", params_map);

            if let Some(hotel_params) = HotelListParams::from_url_params(&params_map) {
                // log!("Parsed hotel params from URL: {:?}", hotel_params);
=======
        if !params.0.is_empty() {
            let params_map: HashMap<String, String> = params
                .0
                .iter()
                .map(|(k, v)| (k.clone(), v.clone()))
                .collect();

            // Try individual query params first (NEW format), then fall back to base64 state (LEGACY)
            if let Some(hotel_params) = HotelListParams::from_query_params(&params_map) {
                // Check if we need to search for place by name (placeId missing)
                if hotel_params.place.is_none() && hotel_params.place_name_to_search.is_some() {
                    let place_name = hotel_params.place_name_to_search.clone().unwrap();
                    log!(
                        "[HotelListPage] Only placeName in URL: '{}', searching for placeId...",
                        place_name
                    );

                    // Clone params_map for async closure
                    let params_map_clone = params_map.clone();
                    let place_name_clone = place_name.clone();

                    // Spawn async task to search for place
                    spawn_local(async move {
                        let api_client = ClientSideApiClient::new();
                        match api_client.search_places(place_name_clone.clone()).await {
                            Ok(results) => {
                                if let Some(first_result) = results.first() {
                                    log!(
                                        "[HotelListPage] Found place: {} (ID: {})",
                                        first_result.display_name,
                                        first_result.place_id
                                    );

                                    // Update URL with fetched placeId
                                    let mut new_params = params_map_clone.clone();
                                    new_params.insert(
                                        "placeId".to_string(),
                                        first_result.place_id.clone(),
                                    );

                                    // Keep the placeName for display
                                    new_params.insert("placeName".to_string(), place_name_clone);

                                    // Navigate to updated URL (this will trigger the effect again)
                                    use crate::utils::query_params::update_url_with_params;
                                    update_url_with_params("/hotel-list", &new_params);
                                } else {
                                    log!(
                                        "[HotelListPage] No results found for place name: {}",
                                        place_name_clone
                                    );
                                    // TODO: Show error message to user
                                }
                            }
                            Err(e) => {
                                log!(
                                    "[HotelListPage] Place search failed for '{}': {}",
                                    place_name_clone,
                                    e
                                );
                                // TODO: Show error message to user
                            }
                        }
                    });

                    // Don't sync to app state yet - wait for place search to complete
                    // The URL update above will trigger this effect again with complete params
                    return;
                }

                // Normal case: we have complete params with placeId
                log!(
                    "Parsed hotel params from URL (individual params): {:?}",
                    hotel_params
                );
                hotel_params.sync_to_app_state();
                PreviousSearchContext::update_first_time_filled(search_ctx2.clone());
            } else if let Some(hotel_params) = HotelListParams::from_url_params(&params_map) {
                log!(
                    "Parsed hotel params from URL (legacy base64 state): {:?}",
                    hotel_params
                );
>>>>>>> 17966779
                hotel_params.sync_to_app_state();
                PreviousSearchContext::update_first_time_filled(search_ctx2.clone());
            }
        }
    });

    // Clone search_ctx for use in different closures
    let search_ctx_for_resource = search_ctx.clone();
    let search_ctx_for_url_update = search_ctx.clone();

    // Hotel search resource - triggers when search context or pagination changes
<<<<<<< HEAD
    let hotel_search_resource = LocalResource::new(move || {
        let search_ctx_clone = search_ctx_for_resource.clone();
        let search_ctx_clone2 = search_ctx_for_resource.clone();
        async move {
=======
    let hotel_search_resource = create_resource(
        move || {
            // Depend on query_map to re-run when URL params change
            query_map.get();

>>>>>>> 17966779
            // Track search context changes reactively
            let place = search_ctx_for_resource.place.get();
            let date_range = search_ctx_for_resource.date_range.get();
            let adults = search_ctx_for_resource.guests.adults.get();
            let rooms = search_ctx_for_resource.guests.rooms.get();

            // Track pagination changes reactively
            let current_page = pagination_state.current_page.get();
            let page_size = pagination_state.page_size.get();

            let has_valid_dates = date_range.start != (0, 0, 0) && date_range.end != (0, 0, 0);
            let has_valid_search_data = place.is_some() && adults > 0 && rooms > 0;

            // Return true when ready to search
<<<<<<< HEAD
            let is_ready = has_valid_dates
                && has_valid_search_data
                && (is_first_load || // First load with valid data - always search
                    is_same_search_criteria); // Always search for same criteria (includes pagination changes)

            // log!(
            //     "[PAGINATION-DEBUG] [hotel_search_resource] readiness: current_page={}, is_same_destination={}, is_same_adults={}, is_same_children={}, is_same_rooms={}, is_same_search_criteria={}, has_valid_dates={}, has_valid_search_data={}, is_first_load={}, ready={}",
            //     current_page,
            //     is_same_destination,
            //     is_same_adults,
            //     is_same_children,
            //     is_same_rooms,
            //     is_same_search_criteria,
            //     has_valid_dates,
            //     has_valid_search_data,
            //     is_first_load,
            //     is_ready
            // );

            log!("[PAGINATION-DEBUG] [hotel_search_resource] Async block called with is_ready={}, current_page={}, page_size={}", is_ready, current_page, page_size);

            if !is_ready {
                log!("[PAGINATION-DEBUG] [hotel_search_resource] Not ready yet, waiting for search criteria...");
                return None;
            }
=======
            let is_ready = has_valid_dates && has_valid_search_data;

            // Return a tuple that changes when pagination or other key fields change
            if is_ready {
                (place, date_range, adults, rooms, current_page, page_size)
            } else {
                // Return a default/non-ready state
                (None, Default::default(), 0, 0, 0, 0)
            }
        },
        move |(is_ready_place, _date_range, _adults, _rooms, current_page, page_size)| {
            let search_ctx_clone = search_ctx_for_resource.clone();
            let search_ctx_clone2 = search_ctx_for_resource.clone();
            async move {
                let is_ready = is_ready_place.is_some();
                log!("[PAGINATION-DEBUG] [hotel_search_resource] Async block called with is_ready={}, current_page={}, page_size={}", is_ready, current_page, page_size);

                if !is_ready {
                    log!("[PAGINATION-DEBUG] [hotel_search_resource] Not ready yet, waiting for search criteria...");
                    return None;
                }
>>>>>>> 17966779

            log!("[PAGINATION-DEBUG] [hotel_search_resource] Search criteria ready, performing hotel search...");

            // Use the same API client as root.rs
            let api_client = ClientSideApiClient::new();
            let result = api_client.search_hotel(search_ctx_clone.into()).await;

            log!("[PAGINATION-DEBUG] [hotel_search_resource] Hotel search API completed");

            // Set results in the same way as root.rs
            SearchListResults::set_search_results(result.clone());
            PreviousSearchContext::update(search_ctx_clone2.clone());

            // Update pagination metadata from search results
            if let Some(ref response) = result {
                log!(
                    "🔄 Setting Pagination Metadata: pagination={:?}",
                    response.pagination
                );
                UIPaginationState::set_pagination_meta(response.pagination.clone());
            } else {
                log!("⚠️ No search result to extract pagination metadata from");
            }

            // Reset first_time_filled flag after successful search
            PreviousSearchContext::reset_first_time_filled();

            Some(result)
        }
    });

    // Example: Manual URL updates (State → URL) when user performs actions
    // This function can be called from search form submissions, filter changes, etc.
    let update_url_with_current_state = Callback::new(move |_: ()| {
        let current_params = HotelListParams::from_search_context(&search_ctx_for_url_update);
        current_params.update_url();
        log!(
            "Updated URL with current search state: {:?}",
            current_params
        );
    });

    // Example usage - this could be called from:
    // - Search form submission: update_url_with_current_state();
    // - Filter changes: update_url_with_current_state();
    // - Sorting changes: update_url_with_current_state();

    // ensure that context is clear. no pending signals
    // todo (uncomment)
    // HotelInfoResults::reset();
    let search_list_page: SearchListResults = expect_context();

    let disabled_input_group: Signal<bool> = Signal::derive(move || {
        let val = search_list_page.search_result.get().is_none();
        // let val = search_list_page.search_result.get().is_some();
        // log!("disabled ig - {}", val);
        // log!(
        //     "search_list_page.search_result.get(): {:?}",
        //     search_list_page.search_result.get()
        // );
        val
    });

    let fallback = move || {
        (1..10)
            .map(|_| {
                view! {
                    <SkeletonCards />
                }
            })
            .collect_view()
    };

    let filters_signal = search_ctx.filters;

    let price_filter_value = {
        let filters_signal = filters_signal;
        Signal::derive(move || {
            let f = filters_signal.get();
            match (f.min_price_per_night, f.max_price_per_night) {
                (None, None) => None,
                (min, max) => Some((min.unwrap_or(MIN_PRICE), max.unwrap_or(MAX_PRICE))),
            }
        })
    };
    let star_filter_value = {
        let filters_signal = filters_signal;
        Signal::derive(move || filters_signal.get().min_star_rating)
    };
    let has_active_filters = {
        let filters_signal = filters_signal;
        Signal::derive(move || filters_signal.get().has_filters())
    };

    // Derived filter options and selections
    let amenities_options_signal: Signal<Vec<String>> = {
        let search_list_page = search_list_page.clone();
        Signal::derive(move || {
            let mut freq: std::collections::HashMap<String, u32> = std::collections::HashMap::new();
            if let Some(res) = search_list_page.search_result.get() {
                for h in res.hotel_list() {
                    for a in h.amenities.iter() {
                        let label = a.trim();
                        if label.is_empty() {
                            continue;
                        }
                        let lower = label.to_lowercase();
                        if lower.starts_with("facility ") || lower == "facility" {
                            continue;
                        }
                        *freq.entry(label.to_string()).or_insert(0) += 1;
                    }
                }
            }
            let mut items: Vec<(String, u32)> = freq.into_iter().collect();
            items.sort_by(|a, b| b.1.cmp(&a.1).then(a.0.cmp(&b.0)));
            items.into_iter().map(|(k, _)| k).take(10).collect()
        })
    };

    let property_type_options_signal: Signal<Vec<String>> = {
        let search_list_page = search_list_page.clone();
        Signal::derive(move || {
            let mut freq: std::collections::HashMap<String, u32> = std::collections::HashMap::new();
            if let Some(res) = search_list_page.search_result.get() {
                for h in res.hotel_list() {
                    if let Some(pt) = &h.property_type {
                        let label = pt.trim();
                        if label.is_empty() {
                            continue;
                        }
                        *freq.entry(label.to_string()).or_insert(0) += 1;
                    }
                }
            }
            let mut items: Vec<(String, u32)> = freq.into_iter().collect();
            items.sort_by(|a, b| b.1.cmp(&a.1).then(a.0.cmp(&b.0)));
            items.into_iter().map(|(k, _)| k).take(10).collect()
        })
    };

    let amenities_selected_signal: Signal<Vec<String>> = {
        let filters_signal = filters_signal;
        Signal::derive(move || filters_signal.get().amenities.clone().unwrap_or_default())
    };

    let property_types_selected_signal: Signal<Vec<String>> = {
        let filters_signal = filters_signal;
        Signal::derive(move || {
            filters_signal
                .get()
                .property_types
                .clone()
                .unwrap_or_default()
        })
    };

    let amenities_on_toggle = {
        let filters_signal = search_ctx.filters;
        Callback::new(move |label: String| {
            filters_signal.update(|f| {
                let list = f.amenities.get_or_insert_with(Vec::new);
                if let Some(pos) = list.iter().position(|v| v.eq_ignore_ascii_case(&label)) {
                    list.remove(pos);
                    if list.is_empty() {
                        f.amenities = None;
                    }
                } else {
                    list.push(label.clone());
                }
            });
            update_url_with_current_state.call(());
        })
    };

    let amenities_on_clear = {
        let filters_signal = search_ctx.filters;
        Callback::new(move |_| {
            filters_signal.update(|f| f.amenities = None);
            update_url_with_current_state.call(());
        })
    };

    let property_type_on_toggle = {
        let filters_signal = search_ctx.filters;
        Callback::new(move |label: String| {
            filters_signal.update(|f| {
                let list = f.property_types.get_or_insert_with(Vec::new);
                if let Some(pos) = list.iter().position(|v| v.eq_ignore_ascii_case(&label)) {
                    list.remove(pos);
                    if list.is_empty() {
                        f.property_types = None;
                    }
                } else {
                    list.push(label.clone());
                }
            });
            update_url_with_current_state.call(());
        })
    };

    let property_type_on_clear = {
        let filters_signal = search_ctx.filters;
        Callback::new(move |_| {
            filters_signal.update(|f| f.property_types = None);
            update_url_with_current_state.call(());
        })
    };

    let star_filter_on_select = {
        let filters_signal = filters_signal;
        Callback::new(move |next: Option<u8>| {
            filters_signal.update(|filters| {
                if filters.min_star_rating != next {
                    filters.min_star_rating = next;
                }
            });
            update_url_with_current_state.call(());
        })
    };

    let price_filter_on_select = {
        let filters_signal = filters_signal;
        Callback::new(move |next: Option<(f64, f64)>| {
            filters_signal.update(|filters| {
                match next {
                    None => {
                        filters.min_price_per_night = None;
                        filters.max_price_per_night = None;
                    }
                    Some((lo, hi)) => {
                        // Store None when at default bounds to avoid noisy filters
                        filters.min_price_per_night = if (lo - MIN_PRICE).abs() < f64::EPSILON {
                            None
                        } else {
                            Some(lo)
                        };
                        filters.max_price_per_night = if (hi - MAX_PRICE).abs() < f64::EPSILON {
                            None
                        } else {
                            Some(hi)
                        };
                    }
                }
            });
            update_url_with_current_state.call(());
        })
    };

    let clear_filters = {
        let filters_signal = filters_signal;
        Callback::new(move |_| {
            filters_signal.set(UISearchFilters::default());
            update_url_with_current_state.call(());
        })
    };

    let disabled_filters = Signal::derive(move || false);
    let filters_collapsed = RwSignal::new(false);

    // Watch for pagination changes and update URL
    let search_list_page_for_effect = search_list_page.clone();
    create_effect(move |_| {
        let _ = pagination_state.current_page.get();
        let _ = pagination_state.page_size.get();

        // Only update URL if we have search results (prevents initial load URL spam)
        if search_list_page_for_effect.search_result.get().is_some() {
            update_url_with_current_state.call(());
        }
    });

    view! {
        // Fixed header section at top
        <div class="fixed top-0 left-0 right-0 z-50 bg-white shadow-sm">
            <div class={
                let is_input_expanded = move || InputGroupState::is_open_show_full_input();
                move || {
                    let height = if is_input_expanded() {
                        // Expanded height on mobile/tablet when input group is open, normal on desktop
                        "h-96 sm:h-96 md:h-80 lg:h-32"
                    } else {
                        // Normal collapsed height for all screen sizes
                        "h-40 sm:h-40 md:h-36 lg:h-32"
                    };
                    format!(
                        "bg-blue-600 relative transition-all duration-300 {}",
                        height
                    )
                }
            }>
                <Navbar blue_header=true />

                // Mobile/tablet: position input group normally in the flow when expanded
                // Desktop: use absolute positioning (original behavior)
                <div class={
                    let is_input_expanded = move || InputGroupState::is_open_show_full_input();
                    move || format!(
                        "w-full flex flex-col items-center px-4 {}",
                        if is_input_expanded() {
                            // Mobile/tablet expanded: normal flow positioning
                            "justify-end h-full pb-4 lg:absolute lg:left-1/2 lg:bottom-0 lg:transform lg:-translate-x-1/2 lg:translate-y-1/2 lg:max-w-5xl lg:z-40 lg:h-auto lg:pb-0"
                        } else {
                            // All screens collapsed: absolute positioning for desktop, hidden for mobile
                            "absolute left-1/2 bottom-0 transform -translate-x-1/2 translate-y-1/2 max-w-5xl z-40"
                        }
                    )
                }>
                    <InputGroupContainer
                        default_expanded=false
                        given_disabled=disabled_input_group
                        allow_outside_click_collapse=true
                    />
                </div>
            </div>
        </div>

        // Dynamic spacer that only adjusts on mobile/tablet, stays normal on desktop
        <div class={
            let is_input_expanded = move || InputGroupState::is_open_show_full_input();
            move || format!(
                "transition-all duration-300 {}",
                if is_input_expanded() {
                    // Larger spacer when input is expanded on mobile/tablet, normal on desktop
                    "h-96 sm:h-96 md:h-80 lg:h-48"
                } else {
                    // Normal spacer when collapsed on all screens
                    "h-56 sm:h-56 md:h-60 lg:h-48"
                }
            )
        }></div>

        // Main scrollable section
        <section class="min-h-screen bg-slate-50 p-8">
            // Desktop layout (lg screens and up)
            <div class="hidden lg:flex h-[calc(100vh-12rem)]">
                // Fixed aside on left (desktop only)
                <aside class="w-80 shrink-0 bg-slate-50 border-r border-slate-200">
                    <div class="h-full overflow-y-auto p-4">
                        <div class="flex flex-col rounded-2xl border border-slate-200 bg-white p-4 shadow-sm">
                            <div class="flex items-center gap-2">
                                <button
                                    type="button"
                                    class="flex flex-1 items-center justify-between rounded-md px-2 py-1 text-left transition-colors duration-150 hover:bg-slate-100 cursor-pointer"
                                    aria-expanded=move || (!filters_collapsed.get()).to_string()
                                    aria-label="Toggle filter sidebar"
                                    on:click=move |_| {
                                        filters_collapsed.update(|collapsed| *collapsed = !*collapsed);
                                    }
                                >
                                    <span class="text-sm font-semibold uppercase tracking-wide text-slate-600">
                                        "Filters"
                                    </span>
                                    {move || {
                                        if filters_collapsed.get() {
                                            view! {
                                                <svg class="w-4 h-4 text-slate-500" fill="none" stroke="currentColor" viewBox="0 0 24 24">
                                                    <path stroke-linecap="round" stroke-linejoin="round" stroke-width="2" d="M19 15l-7-7-7 7" />
                                                </svg>
                                            }.into_any()
                                        } else {
                                            view! {
                                                <svg class="w-4 h-4 text-slate-500" fill="none" stroke="currentColor" viewBox="0 0 24 24">
                                                    <path stroke-linecap="round" stroke-linejoin="round" stroke-width="2" d="M19 9l-7 7-7-7" />
                                                </svg>
                                            }.into_any()
                                        }
                                    }}
                                </button>
                                <button
                                    type="button"
                                    class="text-xs font-medium text-blue-600 transition-colors duration-150 hover:text-blue-700 disabled:text-slate-400"
                                    disabled=move || !has_active_filters.get()
                                    on:click=move|ev| clear_filters.run(ev)
                                >
                                    "Clear filters"
                                </button>
                            </div>
                            <Show
                                when=move || !filters_collapsed.get()
                                fallback=move || view! { <></> }
                            >
                                <div class="mt-4 space-y-6 custom-scrollbar flex-1 overscroll-contain pr-1">
                                    <div class="border-t border-slate-100"></div>
                                    <PriceRangeFilter
                                        value=price_filter_value
                                        on_select=price_filter_on_select.clone()
                                    />
                                    <div class="border-t border-slate-100"></div>
                                    <StarRatingFilter
                                        value=star_filter_value
                                        on_select=star_filter_on_select.clone()
                                    />
                                    <div class="border-t border-slate-100"></div>
                                    <AmenitiesFilter
                                        options=amenities_options_signal
                                        selected=amenities_selected_signal
                                        on_toggle=amenities_on_toggle
                                        on_clear=amenities_on_clear
                                    />
                                    <div class="border-t border-slate-100"></div>
                                    <PropertyTypeFilter
                                        options=property_type_options_signal
                                        selected=property_types_selected_signal
                                        on_toggle=property_type_on_toggle
                                        on_clear=property_type_on_clear
                                    />
                                </div>
                            </Show>
                        </div>
                    </div>
                </aside>

                // Right content area (desktop)
                <div class="flex-1 min-w-0 overflow-y-auto">
                    <div class="p-4">
                        // Use resource pattern with Suspense for automatic loading states
                        <Suspense fallback=move || view! { <div class="grid grid-cols-1">{fallback()}</div> }>
                            {move || {
                                // Trigger the resource loading but don't render anything
                                let _ = hotel_search_resource.get();
                                view! { <></> }
                            }}
                        </Suspense>

                            <Show
                                when=move || search_list_page.search_result.get().is_some()
                                fallback=move || view! { <></> }
                            >

                                {move || {
                                    let hotel_results = search_list_page
                                        .search_result
                                        .get()
                                        .unwrap()
                                        .hotel_list();
                                    let filters = filters_signal.get();
                                    let filtered_hotels = filters.apply_filters(&hotel_results);
                                    let min_rating_filter = filters.min_star_rating;
                                    let min_price_filter = filters.min_price_per_night;
                                    let max_price_filter = filters.max_price_per_night;

                                    if hotel_results.is_empty() {
                                        let current_page = pagination_state.current_page.get();

                                        if current_page > 1 {
                                            // Show "Go to first page" button when on page > 1 with no results
                                            view! {
                                                <div class="flex flex-col items-center justify-center mt-4 sm:mt-6 p-2 sm:p-4 col-span-full min-h-[200px]">
                                                    <p class="text-center mb-4 text-gray-600">
                                                        No hotels found on page {current_page}.
                                                    </p>
                                                    <button
                                                        class="bg-blue-500 hover:bg-blue-600 text-white font-medium py-2 px-4 rounded-lg transition-colors"
                                                        on:click=move |_| {
                                                            UIPaginationState::set_current_page(1);
                                                        }
                                                    >
                                                        Go to First Page
                                                    </button>
                                                </div>
                                            }.into_any()
                                        } else {
                                            // Show regular "No hotels found" message on page 1
                                            view! {
                                                <div class="flex flex-col items-center justify-center mt-4 sm:mt-6 p-2 sm:p-4 col-span-full min-h-[200px]">
                                                    <p class="text-center">
                                                        No hotels found for your search criteria.
                                                    </p>
                                                </div>
                                            }.into_any()
                                        }
                                            .into_any()
                                    } else if filtered_hotels.is_empty() {
                                        if min_rating_filter.is_some()
                                            || min_price_filter.is_some()
                                            || max_price_filter.is_some()
                                        {
                                            let filter_message = match (
                                                min_rating_filter,
                                                min_price_filter,
                                                max_price_filter,
                                            ) {
                                                (Some(min_rating), Some(min_price), Some(max_price)) => format!(
                                                    "No hotels match a {min_rating}+ star rating priced between {} and {} per night on this page.",
                                                    format_price_range_value(min_price),
                                                    format_price_range_value(max_price)
                                                ),
                                                (Some(min_rating), None, Some(max_price)) => format!(
                                                    "No hotels match a {min_rating}+ star rating at or below {} per night on this page.",
                                                    format_price_range_value(max_price)
                                                ),
                                                (Some(min_rating), Some(min_price), None) => format!(
                                                    "No hotels match a {min_rating}+ star rating at or above {} per night on this page.",
                                                    format_price_range_value(min_price)
                                                ),
                                                (Some(min_rating), None, None) => format!(
                                                    "No hotels match the {min_rating}+ star filter on this page."
                                                ),
                                                (None, Some(min_price), Some(max_price)) => format!(
                                                    "No hotels priced between {} and {} per night on this page.",
                                                    format_price_range_value(min_price),
                                                    format_price_range_value(max_price)
                                                ),
                                                (None, None, Some(max_price)) => format!(
                                                    "No hotels priced at or below {} per night on this page.",
                                                    format_price_range_value(max_price)
                                                ),
                                                (None, Some(min_price), None) => format!(
                                                    "No hotels priced at or above {} per night on this page.",
                                                    format_price_range_value(min_price)
                                                ),
                                                (None, None, None) => String::new(),
                                            };

                                            view! {
                                                <div class="col-span-full flex flex-col items-center justify-center gap-4 rounded-lg border border-dashed border-blue-300 bg-blue-50/60 px-4 py-6 text-center">
                                                    <p class="text-sm text-slate-600">
                                                        {filter_message}
                                                    </p>
                                                    <div class="flex flex-wrap items-center justify-center gap-2">
                                                        <Show
                                                            when=move || min_rating_filter.is_some()
                                                            fallback=move || view! { <></> }
                                                        >
                                                            <button
                                                                type="button"
                                                                class="rounded-full border border-blue-500 px-4 py-2 text-sm font-medium text-blue-600 transition-colors duration-150 hover:bg-blue-500 hover:text-white focus-visible:outline-none focus-visible:ring-2 focus-visible:ring-blue-500 focus-visible:ring-offset-2"
                                                                on:click=move |_| {
                                                                    filters_signal.update(|filters| {
                                                                        filters.min_star_rating = None;
                                                                    });
                                                                    update_url_with_current_state.call(());
                                                                }
                                                            >
                                                                "Clear star filter"
                                                            </button>
                                                        </Show>
                                                        <Show
                                                            when=move || min_price_filter.is_some() || max_price_filter.is_some()
                                                            fallback=move || view! { <></> }
                                                        >
                                                            <button
                                                                type="button"
                                                                class="rounded-full border border-blue-500 px-4 py-2 text-sm font-medium text-blue-600 transition-colors duration-150 hover:bg-blue-500 hover:text-white focus-visible:outline-none focus-visible:ring-2 focus-visible:ring-blue-500 focus-visible:ring-offset-2"
                                                                on:click=move |_| {
                                                                    filters_signal.update(|filters| {
                                                                        filters.min_price_per_night = None;
                                                                        filters.max_price_per_night = None;
                                                                    });
                                                                    update_url_with_current_state.call(());
                                                                }
                                                            >
                                                                "Clear price filter"
                                                            </button>
                                                        </Show>
                                                    </div>
                                                </div>
                                            }
                                                .into_any()
                                        } else {
                                            view! { <></> }.into_any()
                                        }
                                    } else {
                                        filtered_hotels
                                            .iter()
                                            .map(|hotel_result| {
                                                let mut price = hotel_result
                                                    .price
                                                    .clone()
                                                    .map(|p| p.room_price);
                                                let is_disabled = price.unwrap_or(0.0) <= 0.0;
                                                if is_disabled {
                                                    price = None; // Hide price if invalid
                                                }
                                                let img = if hotel_result.hotel_picture.is_empty() {
                                                    "https://via.placeholder.com/300x200?text=No+Image".into()
                                                } else {
                                                    hotel_result.hotel_picture.clone()
                                                };
                                                let res = hotel_result.clone();
                                                let hotel_address = hotel_result.hotel_address.clone();
                                                let amenities = Memo::new(move |_| res.amenities.iter().filter(|f| !f.to_lowercase().contains("facility")).cloned().collect::<Vec<String>>());
                                                view! {
                                                    <HotelCardTile
                                                        img
                                                        guest_score=None
                                                        rating=hotel_result.star_rating
                                                        hotel_name=hotel_result.hotel_name.clone()
                                                        hotel_code=hotel_result.hotel_code.clone()
                                                        price=price
                                                        discount_percent=None
                                                        amenities=amenities.get()
                                                        property_type=hotel_result.property_type.clone()
                                                        class=format!(
                                                                "w-full mb-4 {} {}",
                                                                if is_disabled { "bg-gray-200 pointer-events-none" } else { "bg-white" },
                                                                ""
                                                            )
                                                        hotel_address
                                                        disabled=is_disabled
                                                    />
                                                    // <HotelCard
                                                    //     img
                                                    //     rating=hotel_result.star_rating
                                                    //     hotel_name=hotel_result.hotel_name.clone()
                                                    //     price
                                                    //     hotel_code=hotel_result.hotel_code.clone()
                                                    //     class=format!(
                                                    //             "w-full max-w-xs mx-auto px-2 sm:px-0 {} {}",
                                                    //             if is_disabled { "grayscale" } else { "" },
                                                    //             if is_disabled { "pointer-events-none opacity-50" } else { "" },
                                                    //         )
                                                    // />
                                                }
                                            })
                                            .collect_view()
                                            .into_any()
                                    }
                                }}
                            </Show>

                            // Pagination controls - only show when we have results
                            <Show
                                when=move || {
                                    search_list_page.search_result.get()
                                        .map_or(false, |result| !result.hotel_list().is_empty())
                                }
                                fallback=move || view! { <></> }
                            >
                                <div class="col-span-full">
                                    // <PaginationInfo />
                                    <PaginationControls />
                                </div>
                            </Show>
                        </div>
                    </div>
                </div>

            // Mobile layout (lg screens and below)
            <div class="lg:hidden min-h-screen pb-20">
                <div class="px-4 py-6">
                    // Filter toggle button for mobile
                    <div class="mb-4">
                        <button
                            type="button"
                            class="w-full flex items-center justify-between p-3 bg-white rounded-lg border border-gray-200 shadow-sm"
                            on:click=move |_| filters_collapsed.update(|c| *c = !*c)
                        >
                            <span class="font-medium">Filters</span>
                            <svg
                                class={move || format!("w-5 h-5 transition-transform {}", if filters_collapsed.get() { "rotate-180" } else { "" })}
                                fill="none"
                                stroke="currentColor"
                                viewBox="0 0 24 24"
                            >
                                <path stroke-linecap="round" stroke-linejoin="round" stroke-width="2" d="M19 9l-7 7-7-7" />
                            </svg>
                        </button>
                    </div>

                    // Collapsible filter section with max height to prevent footer overlap
                    <Show when=move || !filters_collapsed.get()>
                        <div class="mb-6 p-4 bg-white rounded-lg border border-gray-200 shadow-sm max-h-96 overflow-y-auto">
                            <div class="space-y-6">
                                <div class="flex items-center justify-between mb-4">
                                    <span class="text-sm font-semibold uppercase tracking-wide text-slate-600">
                                        "Filters"
                                    </span>
                                    <button
                                        type="button"
                                        class="text-xs font-medium text-blue-600 transition-colors duration-150 hover:text-blue-700 disabled:text-slate-400"
                                        disabled=move || !has_active_filters.get()
                                        on:click=move|ev| {clear_filters.run(ev)}
                                    >
                                        "Clear filters"
                                    </button>
                                </div>

                                <PriceRangeFilter
                                    value=price_filter_value
                                    on_select=price_filter_on_select.clone()
                                />
                                <div class="border-t border-slate-100"></div>
                                <StarRatingFilter
                                    value=star_filter_value
                                    on_select=star_filter_on_select.clone()
                                />
                                <div class="border-t border-slate-100"></div>
                                <AmenitiesFilter
                                    options=amenities_options_signal
                                    selected=amenities_selected_signal
                                    on_toggle=amenities_on_toggle
                                    on_clear=amenities_on_clear
                                />
                                <div class="border-t border-slate-100"></div>
                                <PropertyTypeFilter
                                    options=property_type_options_signal
                                    selected=property_types_selected_signal
                                    on_toggle=property_type_on_toggle
                                    on_clear=property_type_on_clear
                                />
                            </div>
                        </div>
                    </Show>

                    // Mobile hotel listings
                    <div class="space-y-4">
                        <Suspense fallback=move || view! { <div class="space-y-4">{(0..5).map(|_| fallback()).collect_view()}</div> }>
                            {move || {
                                // Trigger the resource loading
                                let _ = hotel_search_resource.get();
                                view! { <></> }
                            }}
                        </Suspense>

                        <Show
                            when=move || search_list_page.search_result.get().is_some()
                            fallback=move || view! { <></> }
                        >
                            {move || {
                                let hotel_results = search_list_page
                                    .search_result
                                    .get()
                                    .unwrap()
                                    .hotel_list();
                                let filters = filters_signal.get();
                                let filtered_hotels = filters.apply_filters(&hotel_results);

                                if hotel_results.is_empty() {
                                    view! {
                                        <div class="text-center py-8">
                                            <p class="text-gray-600">No hotels found</p>
                                        </div>
                                    }.into_any()
                                } else if filtered_hotels.is_empty() {
                                view! {
                                    <div class="text-center py-8">
                                        <p class="text-gray-600">No hotels match your filters</p>
                                        <button
                                            class="mt-4 px-4 py-2 bg-blue-500 text-white rounded-lg"
                                            on:click=move |e| clear_filters.run(e)
                                        >
                                            Clear Filters
                                        </button>
                                    </div>
                                }.into_any()
                            } else {
                                view! {
                                    <div>
                                        { filtered_hotels
                                        .into_iter()
                                        .map(|hotel_result| {
                                            let mut price = hotel_result
                                            .price
                                            .clone()
                                            .map(|p| p.room_price);
                                        let is_disabled = price.unwrap_or(0.0) <= 0.0;
                                        if is_disabled {
                                            price = None;
                                        }
                                        let img = if hotel_result.hotel_picture.is_empty() {
                                            "https://via.placeholder.com/300x200?text=No+Image".into()
                                        } else {
                                            hotel_result.hotel_picture.clone()
                                        };
                                        let res = hotel_result.clone();
                                        let hotel_address = hotel_result.hotel_address.clone();
                                        let amenities = Memo::new(move |_| res.amenities.iter().filter(|f| !f.to_lowercase().contains("facility")).cloned().collect::<Vec<String>>());
                                        view! {
                                            <HotelCardTile
                                            img
                                            guest_score=None
                                            rating=hotel_result.star_rating
                                            hotel_name=hotel_result.hotel_name.clone()
                                            hotel_code=hotel_result.hotel_code.clone()
                                            price=price
                                            discount_percent=None
                                            amenities=amenities.get()
                                            property_type=hotel_result.property_type.clone()
                                            class=format!(
                                                "w-full mb-4 {}",
                                                if is_disabled { "bg-gray-200 pointer-events-none" } else { "bg-white" }
                                            )
                                            hotel_address
                                            disabled=is_disabled
                                            />
                                        }
                                    })
                                    .collect_view()}
                                </div>
                                }.into_any()
                            }
                            }}
                        </Show>

                        // Mobile pagination controls
                        <Show
                            when=move || {
                                search_list_page.search_result.get()
                                    .map_or(false, |result| !result.hotel_list().is_empty())
                            }
                            fallback=move || view! { <></> }
                        >
                            <div class="mt-6">
                                <PaginationControls />
                            </div>
                        </Show>
                    </div>
                </div>
            </div>
        </section>

        // Footer at the bottom
        <Footer />
    }
}

#[component]
pub fn HotelCard(
    img: String,
    rating: u8,
    price: Option<f64>,
    hotel_code: String,
    hotel_name: String,
    class: String,
) -> impl IntoView {
    let price = RwSignal::new(price);

    let search_list_page: SearchListResults = expect_context();
    let hotel_view_info_ctx: HotelInfoCtx = expect_context();

    let navigate = use_navigate();

    // ---- Navigation Handler ----
    let on_navigate = {
        let hotel_code_cloned = hotel_code.clone();
        let navigate = navigate.clone();
        let price = price.clone();

        move || {
            // ✅ 1. Block navigation if no price or price is zero
            if !price.get_untracked().map(|f| f > 0.0).unwrap_or(false) {
                log!(
                    "Navigation blocked: no valid price for {}",
                    hotel_code_cloned
                );
                return;
            }

            // ✅ 2. Set context for Hotel Info
            hotel_view_info_ctx
                .hotel_code
                .set(hotel_code_cloned.clone());
            HotelDetailsUIState::reset();
            log!("Hotel code set: {}", hotel_code_cloned);

            // ✅ 3. Try to build query params
            let mut target_url = AppRoutes::HotelDetails.to_string().to_string();
            if let Some(hotel_params) = HotelDetailsParams::from_current_context() {
                target_url = hotel_params.to_shareable_url();
            }
            log!("Opening in new tab: {}", target_url);

            // ✅ 4. Open in new tab
            if let Some(window) = web_sys::window() {
                let _ = window.open_with_url_and_target(&target_url, "_blank");
            }

            // ✅ 4. Close dialogs after navigation
            InputGroupState::toggle_dialog(OpenDialogComponent::None);
        }
    };

    // ---- UI ----
    let container_class = class;

    view! {
        <div
            class=container_class
            on:click=move |ev| {
                ev.prevent_default();
                ev.stop_propagation();
                on_navigate();
            }
        >
            <div class="mx-auto w-full max-w-[16.5rem] rounded-lg overflow-hidden shadow-sm border border-gray-300 bg-white">
                <img class="w-full h-40 sm:h-64 object-cover" src=img alt=hotel_name.clone() />

                <div class="h-24">
                    <div class="flex items-center justify-between px-3 sm:px-6 pt-2 sm:pt-4">
                        <p class="text-sm sm:text-base font-medium">
                            {if hotel_name.len() > 10 {
                                format!("{}...", hotel_name.chars().take(10).collect::<String>())
                            } else {
                                hotel_name.clone()
                            }}
                        </p>
                        <StarRating rating=move || rating />
                    </div>

                    <div class="flex items-center justify-between px-3 sm:px-6 pt-1 sm:pt-2">
                        {move || price.get().map(|p| view! {
                            <PriceDisplay price=p />
                        })}
                        <button class="font-semibold underline underline-offset-2 decoration-solid text-xs sm:text-sm">
                            "View details"
                        </button>
                    </div>
                </div>
            </div>
        </div>
    }
}

#[component]
pub fn HotelCardTile(
    img: String,
    rating: u8,
    guest_score: Option<f32>,
    hotel_name: String,
    hotel_code: String,
    price: Option<f64>,
    discount_percent: Option<u8>,
    amenities: Vec<String>,
    property_type: Option<String>,
    hotel_address: Option<String>,
    #[prop(into)] class: String,
    disabled: bool,
) -> impl IntoView {
    let price_copy = price.clone();

    let price = RwSignal::new(price);

    let wishlist_hotel_code = hotel_code.clone();

    let search_list_page: SearchListResults = expect_context();
    let hotel_view_info_ctx: HotelInfoCtx = expect_context();

    let navigate = use_navigate();

    let displayed_score = guest_score.or_else(|| {
        if rating > 0 {
            Some((rating as f32) * 2.0)
        } else {
            None
        }
    });

    let review_text = match displayed_score {
        Some(s) if s >= 9.0 => "Excellent",
        Some(s) if s >= 8.0 => "Very Good",
        Some(s) if s >= 7.0 => "Good",
        Some(s) if s >= 5.0 => "Fair",
        Some(_) => "Very Bad",
        None => "Unrated",
    };

    let rating_badge_class = match displayed_score {
        Some(s) if s >= 9.0 => "bg-emerald-700 text-white",
        Some(s) if s >= 8.0 => "bg-emerald-500 text-white",
        Some(s) if s >= 7.0 => "bg-amber-400 text-white",
        Some(s) if s >= 5.0 => "bg-amber-300 text-white",
        Some(_) => "bg-rose-500 text-white",
        None => "bg-gray-200 text-gray-700",
    };

    let on_navigate = {
        let hotel_code_cloned = hotel_code.clone();
        let navigate = navigate.clone();
        let price = price.clone();

        move || {
            // ✅ 1. Block navigation if no price or price is zero
            // if !price.get_untracked().map(|f| f > 0.0).unwrap_or(false) {
            //     log!(
            //         "Navigation blocked: no valid price for {}",
            //         hotel_code_cloned
            //     );
            //     return;
            // }

            // ✅ 2. Set context for Hotel Info
            hotel_view_info_ctx
                .hotel_code
                .set(hotel_code_cloned.clone());
            HotelDetailsUIState::reset();
            log!("Hotel code set: {}", hotel_code_cloned);

            // ✅ 3. Try to build query params
            let mut target_url = AppRoutes::HotelDetails.to_string().to_string();
            if let Some(hotel_params) = HotelDetailsParams::from_current_context() {
                target_url = hotel_params.to_shareable_url();
            } else {
                return;
            }
            log!("Opening in new tab: {}", target_url);

            // ✅ 4. Open in new tab
            if let Some(window) = web_sys::window() {
                let _ = window.open_with_url_and_target(&target_url, "_blank");
            }

            // ✅ 4. Close dialogs after navigation
            InputGroupState::toggle_dialog(OpenDialogComponent::None);
        }
    };

    view! {
        // keep overflow-hidden for rounded corners but allow children to expand naturally
        <div on:click=move |ev| {
                ev.prevent_default();
                ev.stop_propagation();
                on_navigate();
            }
            class=format!("flex flex-col md:max-h-80  md:flex-row rounded-lg shadow-md border border-gray-200 hover:shadow-lg transition w-full {}", class)>
            // IMAGE: on small screens fixed height, on md+ let image height be auto (so content controls card height)
            <div class="relative w-full md:basis-[30%] md:flex-shrink-0">
                <img class="w-full h-full object-cover rounded-l-lg" src=img alt=hotel_name.clone() />
                <Wishlist hotel_code=hotel_code.clone() />
            </div>

            // RIGHT CONTENT
            // added min-w-0 so child truncation/wrapping behaves correctly inside flexbox
            <div class="flex-1 min-w-0 flex flex-col justify-between p-4 md:p-6">
                // title + reviews row
                <div class="flex flex-col md:flex-row md:items-start md:justify-between gap-4">
                    <div class="min-w-0 flex-1">
                        // allow wrapping (no truncate). whitespace-normal and break-words let the long hotel name wrap lines
                        <h3 class="text-lg font-semibold leading-snug whitespace-normal break-words">{hotel_name.clone()}</h3>
                        <p class="text-sm text-gray-600 mt-1 leading-snug whitespace-normal break-words">{hotel_address.clone().unwrap_or_default()}</p>

                        // amenities
                        <div class="flex flex-wrap gap-2 mt-3">
                            {amenities.iter().take(8).map(|a| view! {
                                <span class="bg-gray-100 text-gray-700 text-xs px-3 py-1 rounded-md whitespace-nowrap">{a.clone()}</span>
                            }).collect_view()}
                        </div>
                    </div>

                    // review block
                    // on small screens it becomes full width (so it won't force overflow); on md it becomes a small right column
                    <div class="w-full md:w-28 flex md:flex-col flex-row items-center gap-2">
                        <div class="flex-1 space-x-1 flex items-center">
                            <p class="text-sm font-medium text-gray-700">{review_text}</p>
                            <div class=format!("mt-1 inline-flex items-center justify-center rounded-md px-2 py-1 text-sm font-semibold {}", rating_badge_class)>
                                {move || displayed_score.map(|s| format!("{:.1}", s)).unwrap_or_else(|| "-".to_string())}
                            </div>
                            // <p class="text-xs text-gray-500 mt-1">(100 Reviews)</p>
                        </div>
                    </div>
                </div>

                // price + CTA
                // stack on mobile, row on sm+, button full width on mobile
                <div class="flex flex-col sm:flex-row sm:items-end sm:justify-between gap-3 mt-4">
                    <div>
                        // {property_type.clone().map(|pt| view! {
                        //     <p class="text-sm text-gray-500">{pt}</p>
                        // })}
                    </div>
                    <Show when=move || !disabled fallback=|| view!{
                        <div class="flex items-center justify-end text-red-600 gap-2">
                            // Info Icon
                            <svg xmlns="http://www.w3.org/2000/svg"
                                class="h-5 w-5 flex-shrink-0"
                                fill="none"
                                viewBox="0 0 24 24"
                                stroke="currentColor"
                                stroke-width="2">
                                <path stroke-linecap="round" stroke-linejoin="round"
                                    d="M12 9v2m0 4h.01M21 12a9 9 0 11-18 0 9 9 0 0118 0z" />
                            </svg>

                            <p>
                                This property is not available.
                            </p>
                        </div>
                    }>
                        <div class="text-right">
                            {move || {
                                if let Some(p) = price() {
                                    view! {
                                        <p class="text-xl font-bold">
                                            ${format!("{:.0}", p)} <span class="text-sm font-normal text-gray-500">"/ night"</span>
                                        </p>
                                    }.into_any()
                                } else {
                                    view! { <p class="text-sm font-bold">"Check Availability"</p> }.into_any()
                                }
                            }}
                            // <p class="text-xs text-gray-500 mt-1">"4 Nights, 1 room including taxes"</p>

                            {discount_percent.map(|d| view! {
                                <p class="text-xs font-semibold text-green-600 mt-1">{format!("{d}% OFF")}</p>
                            })}

                            <button class="mt-3 inline-block bg-blue-600 text-white px-4 py-2 rounded-md font-medium hover:bg-blue-700 text-sm w-full sm:w-auto">
                                "See Availability"
                            </button>
                        </div>
                    </Show>
                </div>
            </div>
        </div>
    }
}

#[component]
fn Wishlist(hotel_code: String) -> impl IntoView {
    let wishlist_hotel_code = hotel_code.clone();

    let add_to_wishlist_action = Action::new_local(move |_: &()| {
        let check_present =
            AuthStateSignal::check_if_added_to_wishlist_untracked(&wishlist_hotel_code);
        let toggle_action = if check_present { "remove" } else { "add" };
        AuthStateSignal::toggle_wishlish(wishlist_hotel_code.clone());
        let hotel_code = wishlist_hotel_code.clone();
        async move {
            let url = format!("/api/user-wishlist/{toggle_action}/{hotel_code}");
            match Client::new().post(&url).send().await {
                Ok(response) => {
                    if response.status() != 200 {
                        AuthStateSignal::toggle_wishlish(hotel_code.clone());
                    }
                }
                Err(_) => {
                    crate::log!("Failed to fetch user info");
                }
            }
        }
    });

    view! {
        <Show when=move || AuthStateSignal::auth_state().get().is_authenticated() >
            <button
                on:click=move |ev| {
                    ev.prevent_default();
                    ev.stop_propagation();
                    add_to_wishlist_action.dispatch(());
                }
                class="absolute top-3 left-3 bg-white rounded-full shadow-sm"
                aria-label="Add to wishlist"
            >
                {
                    let code = hotel_code.clone();
                    move || {
                        let is_wishlisted = AuthStateSignal::check_if_added_to_wishlist(&code);

                        let heart_d = "M19.62 27.81C19.28 27.93 18.72 27.93 18.38 27.81C15.48 26.82 9 22.69 9 15.69C9 12.6 11.49 10.1 14.56 10.1C16.38 10.1 17.99 10.98 19 12.34C20.01 10.98 21.63 10.1 23.44 10.1C26.51 10.1 29 12.6 29 15.69C29 22.69 22.52 26.82 19.62 27.81Z";

                        view! {
                            <svg width="38" height="38" viewBox="0 0 38 38" xmlns="http://www.w3.org/2000/svg">
                                <circle cx="19" cy="19" r="19" fill="white" />

                                // FILL heart (underneath)
                                <path
                                    d=heart_d
                                    fill="currentColor"
                                    stroke="none"
                                    class={
                                        if is_wishlisted {
                                            "text-red-500 group-hover:text-blue-600 transition-colors"
                                        } else {
                                            "text-transparent group-hover:text-blue-600 transition-colors"
                                        }
                                    }
                                />

                                // STROKE heart (outline, always gray)
                                <path
                                    d=heart_d
                                    fill="none"
                                    stroke="#45556C"
                                    stroke-width="2"
                                    stroke-linecap="round"
                                    stroke-linejoin="round"
                                    class={
                                        if is_wishlisted {
                                            "stroke-red-500 group-hover:stroke-blue-600 transition-colors"
                                        } else {
                                            "stroke-[#45556C] group-hover:stroke-blue-600 transition-colors"
                                        }
                                    }
                                />
                            </svg>
                        }
                    }
                }
            </button>
        </Show>
    }
}<|MERGE_RESOLUTION|>--- conflicted
+++ resolved
@@ -1,12 +1,6 @@
-<<<<<<< HEAD
 use leptos::prelude::*;
 use leptos_router::hooks::{use_navigate, use_query_map};
 use reqwest::Client;
-=======
-use leptos::*;
-use leptos_router::use_navigate;
-use std::collections::HashMap;
->>>>>>> 17966779
 use web_sys::MouseEvent;
 
 use crate::api::auth::auth_state::AuthStateSignal;
@@ -98,17 +92,6 @@
     // This leverages use_query_map's built-in reactivity for browser navigation
     Effect::new(move |_| {
         let params = query_map.get();
-<<<<<<< HEAD
-        let params_map: std::collections::HashMap<String, String> = params
-            .into_iter()
-            .map(|(k, v)| (k.to_string(), v))
-            .collect();
-        if !params_map.is_empty() {
-            // log!("Found query params in URL: {:?}", params_map);
-
-            if let Some(hotel_params) = HotelListParams::from_url_params(&params_map) {
-                // log!("Parsed hotel params from URL: {:?}", hotel_params);
-=======
         if !params.0.is_empty() {
             let params_map: HashMap<String, String> = params
                 .0
@@ -191,7 +174,6 @@
                     "Parsed hotel params from URL (legacy base64 state): {:?}",
                     hotel_params
                 );
->>>>>>> 17966779
                 hotel_params.sync_to_app_state();
                 PreviousSearchContext::update_first_time_filled(search_ctx2.clone());
             }
@@ -203,18 +185,10 @@
     let search_ctx_for_url_update = search_ctx.clone();
 
     // Hotel search resource - triggers when search context or pagination changes
-<<<<<<< HEAD
     let hotel_search_resource = LocalResource::new(move || {
         let search_ctx_clone = search_ctx_for_resource.clone();
         let search_ctx_clone2 = search_ctx_for_resource.clone();
         async move {
-=======
-    let hotel_search_resource = create_resource(
-        move || {
-            // Depend on query_map to re-run when URL params change
-            query_map.get();
-
->>>>>>> 17966779
             // Track search context changes reactively
             let place = search_ctx_for_resource.place.get();
             let date_range = search_ctx_for_resource.date_range.get();
@@ -229,7 +203,6 @@
             let has_valid_search_data = place.is_some() && adults > 0 && rooms > 0;
 
             // Return true when ready to search
-<<<<<<< HEAD
             let is_ready = has_valid_dates
                 && has_valid_search_data
                 && (is_first_load || // First load with valid data - always search
@@ -255,29 +228,6 @@
                 log!("[PAGINATION-DEBUG] [hotel_search_resource] Not ready yet, waiting for search criteria...");
                 return None;
             }
-=======
-            let is_ready = has_valid_dates && has_valid_search_data;
-
-            // Return a tuple that changes when pagination or other key fields change
-            if is_ready {
-                (place, date_range, adults, rooms, current_page, page_size)
-            } else {
-                // Return a default/non-ready state
-                (None, Default::default(), 0, 0, 0, 0)
-            }
-        },
-        move |(is_ready_place, _date_range, _adults, _rooms, current_page, page_size)| {
-            let search_ctx_clone = search_ctx_for_resource.clone();
-            let search_ctx_clone2 = search_ctx_for_resource.clone();
-            async move {
-                let is_ready = is_ready_place.is_some();
-                log!("[PAGINATION-DEBUG] [hotel_search_resource] Async block called with is_ready={}, current_page={}, page_size={}", is_ready, current_page, page_size);
-
-                if !is_ready {
-                    log!("[PAGINATION-DEBUG] [hotel_search_resource] Not ready yet, waiting for search criteria...");
-                    return None;
-                }
->>>>>>> 17966779
 
             log!("[PAGINATION-DEBUG] [hotel_search_resource] Search criteria ready, performing hotel search...");
 
