--- conflicted
+++ resolved
@@ -348,7 +348,6 @@
                 .unwrap_or_default()
         })
     };
-<<<<<<< HEAD
 
     let amenities_on_toggle = {
         let filters_signal = search_ctx.filters;
@@ -398,57 +397,6 @@
         })
     };
 
-=======
-
-    let amenities_on_toggle = {
-        let filters_signal = search_ctx.filters;
-        Callback::new(move |label: String| {
-            filters_signal.update(|f| {
-                let list = f.amenities.get_or_insert_with(Vec::new);
-                if let Some(pos) = list.iter().position(|v| v.eq_ignore_ascii_case(&label)) {
-                    list.remove(pos);
-                    if list.is_empty() {
-                        f.amenities = None;
-                    }
-                } else {
-                    list.push(label.clone());
-                }
-            });
-        })
-    };
-
-    let amenities_on_clear = {
-        let filters_signal = search_ctx.filters;
-        Callback::new(move |_| {
-            filters_signal.update(|f| f.amenities = None);
-        })
-    };
-
-    let property_type_on_toggle = {
-        let filters_signal = search_ctx.filters;
-        Callback::new(move |label: String| {
-            filters_signal.update(|f| {
-                let list = f.property_types.get_or_insert_with(Vec::new);
-                if let Some(pos) = list.iter().position(|v| v.eq_ignore_ascii_case(&label)) {
-                    list.remove(pos);
-                    if list.is_empty() {
-                        f.property_types = None;
-                    }
-                } else {
-                    list.push(label.clone());
-                }
-            });
-        })
-    };
-
-    let property_type_on_clear = {
-        let filters_signal = search_ctx.filters;
-        Callback::new(move |_| {
-            filters_signal.update(|f| f.property_types = None);
-        })
-    };
-
->>>>>>> 7bed944f
     let star_filter_on_select = {
         let filters_signal = filters_signal;
         Callback::new(move |next: Option<u8>| {
@@ -497,11 +445,7 @@
     view! {
         <section class="relative min-h-screen bg-slate-50">
             <Navbar />
-<<<<<<< HEAD
-            <div class="w-full mx-auto px-2 sm:px-4 pb-10">
-=======
             <div class="w-full max-w-6xl mx-auto px-2 sm:px-4 pb-10">
->>>>>>> 7bed944f
                 <div class="flex flex-col items-center mt-2 sm:mt-6">
                     <div class="w-full rounded-2xl shadow-sm">
                         <div class="p-2 sm:p-4">
@@ -511,13 +455,8 @@
                 </div>
 
                 <div class="mt-6 flex flex-col gap-6 lg:flex-row">
-<<<<<<< HEAD
-                    <aside class="w-full lg:w-80 shrink-0 lg:sticky lg:top-24">
-                        <div class="lg:max-h-[calc(100vh-6rem)] lg:overflow-y-auto lg:pr-2">
-=======
                     <aside class="w-full lg:w-64 shrink-0">
                         <div class="sticky top-24">
->>>>>>> 7bed944f
                             <div class="space-y-6 rounded-2xl border border-slate-200 bg-white p-4 shadow-sm">
                                 <div class="flex items-center justify-between">
                                     <h2 class="text-sm font-semibold uppercase tracking-wide text-slate-600">
@@ -562,11 +501,7 @@
 
                     <div class="flex-1 min-w-0">
                         // Use resource pattern with Suspense for automatic loading states
-<<<<<<< HEAD
-                        <Suspense fallback=move || view! { <div class="flex flex-wrap gap-4 sm:gap-5 justify-start">{fallback()}</div> }>
-=======
                         <Suspense fallback=move || view! { <div class="grid grid-cols-1 sm:grid-cols-2 lg:grid-cols-3 gap-3 sm:gap-4">{fallback()}</div> }>
->>>>>>> 7bed944f
                             {move || {
                                 // Trigger the resource loading but don't render anything
                                 let _ = hotel_search_resource.get();
@@ -574,11 +509,7 @@
                             }}
                         </Suspense>
 
-<<<<<<< HEAD
-                        <div class="mt-4 flex flex-wrap gap-4 sm:gap-5 justify-start">
-=======
                         <div class="mt-4 grid grid-cols-1 sm:grid-cols-2 lg:grid-cols-3 gap-3 sm:gap-4">
->>>>>>> 7bed944f
 
                             <Show
                                 when=move || search_list_page.search_result.get().is_some()
@@ -603,11 +534,7 @@
                                         if current_page > 1 {
                                             // Show "Go to first page" button when on page > 1 with no results
                                             view! {
-<<<<<<< HEAD
-                                                <div class="flex flex-col items-center justify-center mt-4 sm:mt-6 p-2 sm:p-4 w-full min-h-[200px]">
-=======
                                                 <div class="flex flex-col items-center justify-center mt-4 sm:mt-6 p-2 sm:p-4 col-span-full min-h-[200px]">
->>>>>>> 7bed944f
                                                     <p class="text-center mb-4 text-gray-600">
                                                         No hotels found on page {current_page}.
                                                     </p>
@@ -624,11 +551,7 @@
                                         } else {
                                             // Show regular "No hotels found" message on page 1
                                             view! {
-<<<<<<< HEAD
-                                                <div class="flex flex-col items-center justify-center mt-4 sm:mt-6 p-2 sm:p-4 w-full min-h-[200px]">
-=======
                                                 <div class="flex flex-col items-center justify-center mt-4 sm:mt-6 p-2 sm:p-4 col-span-full min-h-[200px]">
->>>>>>> 7bed944f
                                                     <p class="text-center">
                                                         No hotels found for your search criteria.
                                                     </p>
@@ -679,11 +602,7 @@
                                             };
 
                                             view! {
-<<<<<<< HEAD
-                                                <div class="w-full flex flex-col items-center justify-center gap-4 rounded-lg border border-dashed border-blue-300 bg-blue-50/60 px-4 py-6 text-center">
-=======
                                                 <div class="col-span-full flex flex-col items-center justify-center gap-4 rounded-lg border border-dashed border-blue-300 bg-blue-50/60 px-4 py-6 text-center">
->>>>>>> 7bed944f
                                                     <p class="text-sm text-slate-600">
                                                         {filter_message}
                                                     </p>
@@ -753,11 +672,7 @@
                                                         price
                                                         hotel_code=hotel_result.hotel_code.clone()
                                                         class=format!(
-<<<<<<< HEAD
-                                                                "px-2 sm:px-0 basis-[16.5rem] flex-shrink-0 flex-grow-0 {} {}",
-=======
                                                                 "w-full max-w-xs mx-auto px-2 sm:px-0 {} {}",
->>>>>>> 7bed944f
                                                                 if is_disabled { "grayscale" } else { "" },
                                                                 if is_disabled { "pointer-events-none opacity-50" } else { "" },
                                                             )
@@ -777,11 +692,7 @@
                                 }
                                 fallback=move || view! { <></> }
                             >
-<<<<<<< HEAD
-                                <div class="w-full">
-=======
                                 <div class="col-span-full">
->>>>>>> 7bed944f
                                     // <PaginationInfo />
                                     <PaginationControls />
                                 </div>
