// use leptos::logging::log;
use crate::log;
use leptos::*;
use leptos_icons::Icon;

const MAX_STARS: u8 = 5;

#[component]
pub fn StarRating<T>(rating: T) -> impl IntoView
where
    T: Fn() -> u8 + 'static,
{
    let derived_rating = Signal::derive(move || rating());
    create_effect(move |_| {
        // log!("derived_rating: {}", derived_rating.get());
    });

    view! {
        <div class="flex items-center space-x-2">
            <div class="flex items-center space-x-0.5 ">
                {move || {
                    (0..MAX_STARS)
                        .map(|i| {
                            let rating_clone = derived_rating.get();
                            let icon = {
                                move || {
                                    if i < rating_clone {
                                        icondata::BiStarSolid
                                    } else {
                                        icondata::BiStarRegular
                                    }
                                }
                            };
                            { move || view! { <Icon class="w-3 h-3 text-blue-500" icon=icon() /> } }
                        })
                        .collect::<Vec<_>>()
                }}
            </div>
            <span class="inline-block text-xs text-blue-500">{derived_rating}.0</span>
        </div>
    }
}

#[component]
pub fn StarRatingFilter(
    #[prop(into)] value: Signal<Option<u8>>,
    on_select: Callback<Option<u8>>,
) -> impl IntoView {
    view! {
        <div class="">
            <div class="flex flex-col gap-1">
<<<<<<< HEAD
                <h3 class="text-sm font-medium text-gray-900">
=======
                <h3 class="text-base font-medium text-gray-900">
>>>>>>> 7bed944f
                    "Rating"
                </h3>
            </div>

            <div
                class="mt-4 flex flex-row flex-wrap gap-2"
                role="group"
                aria-label="Filter hotels by minimum star rating"
            >
                {(1..=MAX_STARS)
                    .map(|rating| {
                        let on_select = on_select.clone();
                        let current_value = value.clone();
                        let is_selected = Signal::derive(move || {
                            current_value().map_or(false, |selected| selected == rating)
                        });
                        let is_selected_for_label = is_selected.clone();
                        let label_class = Signal::derive(move || {
                            if is_selected_for_label.get() {
<<<<<<< HEAD
                                "text-xs font-semibold transition-colors duration-150 text-white"
                            } else {
                                "text-xs font-semibold transition-colors duration-150 text-gray-700"
=======
                                "text-sm font-semibold transition-colors duration-150 text-white"
                            } else {
                                "text-sm font-semibold transition-colors duration-150 text-gray-700"
>>>>>>> 7bed944f
                            }
                        });
                        // <!-- Create a single signal for button class combining all conditional classes -->
                        let button_class = Signal::derive(move || {
<<<<<<< HEAD
                            let base_classes = "group relative flex items-center gap-1 rounded-lg border px-2.5 py-1.5 transition-all duration-150 focus-visible:outline-none focus-visible:ring-2 focus-visible:ring-blue-500 focus-visible:ring-offset-2";
=======
                            let base_classes = "group relative flex items-center gap-1.5 rounded-lg border px-3 py-2 transition-all duration-150 focus-visible:outline-none focus-visible:ring-2 focus-visible:ring-blue-500 focus-visible:ring-offset-2";
>>>>>>> 7bed944f
                            if is_selected.get() {
                                format!("{} border-blue-600 bg-blue-600 text-white shadow-sm", base_classes)
                            } else {
                                format!("{} border-gray-200 bg-white text-gray-700 hover:border-gray-300 hover:bg-gray-50", base_classes)
                            }
                        });

                        view! {
                            <button
                                type="button"
                                class={move || button_class.get()}
                                aria-pressed=move || is_selected.get()
                                on:click=move |_| {
                                    let next = if current_value() == Some(rating) {
                                        None
                                    } else {
                                        Some(rating)
                                    };
                                    leptos::Callable::call(&on_select, next);
                                }
                            >
                                <span class={move || {
                                    let base_span_classes = "inline-flex items-center gap-1";
                                    format!("{} {}", base_span_classes, label_class.get())
                                }}>
                                    {rating}
                                    {move || {
                                        if is_selected.get() {
<<<<<<< HEAD
                                            view! { <Icon icon=icondata::BiStarSolid class="h-3 w-3 transition-colors duration-150 text-white" /> }
                                        } else {
                                            view! { <Icon icon=icondata::BiStarSolid class="h-3 w-3 transition-colors duration-150 text-yellow-400" /> }
=======
                                            view! { <Icon icon=icondata::BiStarSolid class="h-4 w-4 transition-colors duration-150 text-white" /> }
                                        } else {
                                            view! { <Icon icon=icondata::BiStarSolid class="h-4 w-4 transition-colors duration-150 text-yellow-400" /> }
>>>>>>> 7bed944f
                                        }
                                    }}
                                </span>

                            </button>
                        }
                    })
                    .collect::<Vec<_>>()
                }
            </div>
        </div>
    }
}<|MERGE_RESOLUTION|>--- conflicted
+++ resolved
@@ -49,11 +49,7 @@
     view! {
         <div class="">
             <div class="flex flex-col gap-1">
-<<<<<<< HEAD
-                <h3 class="text-sm font-medium text-gray-900">
-=======
                 <h3 class="text-base font-medium text-gray-900">
->>>>>>> 7bed944f
                     "Rating"
                 </h3>
             </div>
@@ -73,24 +69,14 @@
                         let is_selected_for_label = is_selected.clone();
                         let label_class = Signal::derive(move || {
                             if is_selected_for_label.get() {
-<<<<<<< HEAD
-                                "text-xs font-semibold transition-colors duration-150 text-white"
-                            } else {
-                                "text-xs font-semibold transition-colors duration-150 text-gray-700"
-=======
                                 "text-sm font-semibold transition-colors duration-150 text-white"
                             } else {
                                 "text-sm font-semibold transition-colors duration-150 text-gray-700"
->>>>>>> 7bed944f
                             }
                         });
                         // <!-- Create a single signal for button class combining all conditional classes -->
                         let button_class = Signal::derive(move || {
-<<<<<<< HEAD
-                            let base_classes = "group relative flex items-center gap-1 rounded-lg border px-2.5 py-1.5 transition-all duration-150 focus-visible:outline-none focus-visible:ring-2 focus-visible:ring-blue-500 focus-visible:ring-offset-2";
-=======
                             let base_classes = "group relative flex items-center gap-1.5 rounded-lg border px-3 py-2 transition-all duration-150 focus-visible:outline-none focus-visible:ring-2 focus-visible:ring-blue-500 focus-visible:ring-offset-2";
->>>>>>> 7bed944f
                             if is_selected.get() {
                                 format!("{} border-blue-600 bg-blue-600 text-white shadow-sm", base_classes)
                             } else {
@@ -119,15 +105,9 @@
                                     {rating}
                                     {move || {
                                         if is_selected.get() {
-<<<<<<< HEAD
-                                            view! { <Icon icon=icondata::BiStarSolid class="h-3 w-3 transition-colors duration-150 text-white" /> }
-                                        } else {
-                                            view! { <Icon icon=icondata::BiStarSolid class="h-3 w-3 transition-colors duration-150 text-yellow-400" /> }
-=======
                                             view! { <Icon icon=icondata::BiStarSolid class="h-4 w-4 transition-colors duration-150 text-white" /> }
                                         } else {
                                             view! { <Icon icon=icondata::BiStarSolid class="h-4 w-4 transition-colors duration-150 text-yellow-400" /> }
->>>>>>> 7bed944f
                                         }
                                     }}
                                 </span>
