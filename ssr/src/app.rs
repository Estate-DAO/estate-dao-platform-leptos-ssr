use crate::api::auth::auth_state::AuthStateSignal;
use crate::page::MyAccountPage;
use crate::{
    api::{
        consts::{EnvVarConfig, APP_URL},
        payments::ports::GetPaymentStatusResponse,
    },
    component::{
        DataTableCtx, ErrorPopup, GA4ScriptAsync, GoogleTagManagerIFrame, NotificationState,
    },
    error_template::{AppError, ErrorTemplate},
    page::{
        AdminEditPanel, AdminPanelPage, BlockRoomPage, BlockRoomV1Page, ConfirmationPage,
        /* ConfirmationPageV1, */ ConfirmationPageV2, HotelDetailsPage, HotelDetailsV1Page,
        HotelListPage, MyBookingsPage, PreviousSearchContext, RootPage, SSEConfirmationPage,
    },
    view_state_layer::{
        api_error_state::ApiErrorState,
        booking_context_state::BookingContextState,
        booking_id_state::BookingIdState,
        confirmation_results_state::ConfirmationResultsState,
        email_verification_state::EmailVerificationState,
        hotel_details_state::PricingBookNowState,
        input_group_state::InputGroupState,
        my_bookings_state::MyBookingsState,
        // search_state::{
        //     BlockRoomResults, ConfirmationResults, HotelInfoResults, SearchCtx, SearchListResults,
        // },
        ui_block_room::BlockRoomUIState,
        ui_confirmation_page::ConfirmationPageUIState,
        ui_confirmation_page_v2::ConfirmationPageState,
        ui_hotel_details::HotelDetailsUIState,
        ui_search_state::{SearchListResults, UIPaginationState, UISearchCtx},
        view_state::{BlockRoomCtx, HotelInfoCtx},
    },
};
use chrono::prelude::*;
use leptos::*;
use leptos_meta::*;
use leptos_query::{query_persister, *};
use leptos_query_devtools::LeptosQueryDevtools;
use leptos_router::*;
use sitewriter::{ChangeFreq, UrlEntry};
use std::sync::{Arc, OnceLock};

static SITEMAP: OnceLock<String> = OnceLock::new();

#[component]
fn NotFound() -> impl IntoView {
    let mut outside_errors = Errors::default();
    outside_errors.insert_with_default_key(AppError::NotFound);
    view! { <ErrorTemplate outside_errors /> }
}

// ---------
// ROUTES
// ---------

#[derive(Clone, Debug, PartialEq, Eq)]
pub enum AppRoutes {
    Root,
    HotelList,
    HotelDetails,
    BlockRoom,
    Confirmation,
    // ConfirmationV1,
    // ConfirmationV2,
    AdminPanel,
    AdminEditPanel,
    MyBookings,
    MyAccount, // Notifications
}

impl AppRoutes {
    pub fn to_string(&self) -> &'static str {
        match self {
            AppRoutes::Root => "",
            AppRoutes::HotelList => "/hotel-list",
            AppRoutes::HotelDetails => "/hotel-details",
            AppRoutes::BlockRoom => "/block_room",
            AppRoutes::Confirmation => "/confirmation",
            // AppRoutes::ConfirmationV1 => "/confirmation-v1",
            // AppRoutes::ConfirmationV2 => "/confirmation-v2",
            AppRoutes::AdminPanel => "/admin-panel",
            AppRoutes::AdminEditPanel => "/admin-edit-panel",
            AppRoutes::MyBookings => "/my-bookings",
            AppRoutes::MyAccount => "/account",
            // AppRoutes::Notifications => "/notifications"
        }
    }

    pub fn all() -> impl Iterator<Item = Self> {
        [
            Self::Root,
            Self::HotelList,
            Self::HotelDetails,
            Self::BlockRoom,
            Self::Confirmation,
            // Self::ConfirmationV1,
            // Self::ConfirmationV2,
            Self::AdminPanel,
            Self::AdminEditPanel,
            Self::MyBookings,
            // Self::Notifications,
        ]
        .into_iter()
    }

    fn get_priority(&self) -> f32 {
        match self {
            AppRoutes::Root => 1.0,
            AppRoutes::HotelList => 0.9,
            AppRoutes::HotelDetails => 0.8,
            AppRoutes::BlockRoom => 0.7,
            AppRoutes::Confirmation => 0.6,
            // AppRoutes::ConfirmationV1 => 0.6,
            // AppRoutes::ConfirmationV2 => 0.6,
            _ => 0.1,
            // AppRoutes::Notifications => 0.5,
        }
    }

    fn get_change_freq(&self) -> ChangeFreq {
        match self {
            // AppRoutes::Notifications => ChangeFreq::Weekly,
            _ => ChangeFreq::Weekly,
        }
    }

    pub fn generate_sitemap() -> &'static str {
        SITEMAP.get_or_init(|| {
            let urls: Vec<UrlEntry> = Self::all()
                .map(|route| UrlEntry {
                    loc: format!("{}{}", APP_URL.as_str(), route.to_string())
                        .parse()
                        .unwrap(),
                    changefreq: Some(route.get_change_freq()),
                    priority: Some(route.get_priority()),
                    lastmod: Some(Utc::now()),
                })
                .collect();

            sitewriter::generate_str(&urls)
        })
    }
}

pub fn shell(options: LeptosOptions) -> impl IntoView {
    view! {
        <!DOCTYPE html>
        <html lang="en">
            <head>
                <meta charset="utf-8" />
                <meta name="viewport" content="width=device-width, initial-scale=1" />

<<<<<<< HEAD
                <Meta property="og:title" content="NoFeeBooking - Book Hotels Without Hidden Fees" />
                <Meta property="og:image" content="/img/logo_white.svg" />

                <Stylesheet id="leptos" href="/pkg/estate-fe.css" />
                <Link rel="preconnect" href="https://fonts.googleapis.com" />
                <Link rel="preconnect" href="https://fonts.gstatic.com" crossorigin="true" />
                <Link
                    href="https://fonts.googleapis.com/css2?family=Figtree:ital,wght@0,300..900;1,300..900&display=swap"
                    rel="stylesheet"
                />

                <meta name="facebook-domain-verification" content="mpv8l4xgm70yb70avrye8pggdegv3r" />

=======
                // Facebook domain verification
                <meta name="facebook-domain-verification" content="mpv8l4xgm70yb70avrye8pggdegv3r" />

                // ✅ Meta Pixel Code
>>>>>>> d1f357b7
                <script
                    inner_html=r#"
                        window.addEventListener('load', function() {
                        !function(f,b,e,v,n,t,s)
                        {if(f.fbq)return;n=f.fbq=function(){n.callMethod?
                        n.callMethod.apply(n,arguments):n.queue.push(arguments)};
                        if(!f._fbq)f._fbq=n;n.push=n;n.loaded=!0;n.version='2.0';
                        n.queue=[];t=b.createElement(e);t.async=!0;
                        t.src=v;s=b.getElementsByTagName(e)[0];
                        s.parentNode.insertBefore(t,s)}(window, document,'script',
                        'https://connect.facebook.net/en_US/fbevents.js');
                        fbq('init', '1720214695361495');
                        fbq('track', 'PageView');
                        });
                        "#
                ></script>

                <noscript>
                    <img
                        height="1"
                        width="1"
                        style="display:none"
                        src="https://www.facebook.com/tr?id=1720214695361495&ev=PageView&noscript=1"
                    />
                </noscript>
<<<<<<< HEAD
=======
                // ✅ End Meta Pixel Code

                <Meta property="og:title" content="NoFeeBooking - Book Hotels Without Hidden Fees" />
                <Meta property="og:image" content="/img/logo_white.svg" />
>>>>>>> d1f357b7
            </head>

            <body>
                <App />
            </body>
        </html>
    }
}

#[component]
pub fn App() -> impl IntoView {
    // Provides context that manages stylesheets, titles, meta tags, etc.
    provide_meta_context();

    // fallible component in app startup
    // -> if environment variables are not defined, panic!
    // provide_context(get_yral_oauth_client());

    let _ = AuthStateSignal::init();

    provide_context(InputGroupState::default());

    provide_context(UIPaginationState::default());

    provide_context(PreviousSearchContext::default());
    provide_context(UISearchCtx::default());
    provide_context(SearchListResults::default());

    provide_context(HotelInfoCtx::default());
    provide_context(HotelDetailsUIState::default());
    // provide_context(HotelInfoResults::default());
    // NEW booking context for hotel_details page
    provide_context(PricingBookNowState::default());

    provide_context(BlockRoomCtx::default());
    provide_context(BlockRoomUIState::default());
    // provide_context(BlockRoomResults::default());

    // provide_context(ConfirmationResults::default());
    provide_context(ConfirmationResultsState::default());
    provide_context(ConfirmationPageUIState::default());
    provide_context(ConfirmationPageState::default());
    provide_context(BookingContextState::default());

    // provide_context(PaymentBookingStatusUpdates::default());
    // provide_context(SSEBookingStatusUpdates::default());

    provide_context(ApiErrorState::default());

    // Booking ID state
    provide_context(BookingIdState::default());

    // Email verification state
    provide_context(EmailVerificationState::default());

    // My Bookings state
    provide_context(MyBookingsState::default());

    provide_context(DataTableCtx::default());
    // provide_context(NotificationState::default());

    // Provides Query Client for entire app.
    // leptos_query::provide_query_client();
    provide_query_client_with_options_and_persister(
        Default::default(),
        query_persister::LocalStoragePersister,
    );

    view! {
<<<<<<< HEAD
=======
        <Stylesheet id="leptos" href="/pkg/estate-fe.css" />

        // sets the document title
        <Title text="NoFeeBooking" />
        <meta name="viewport" content="width=device-width, initial-scale=1.0, maximum-scale=1.0, user-scalable=no" />
       // Meta pixel
        <meta name="facebook-domain-verification" content="mpv8l4xgm70yb70avrye8pggdegv3r" />
        // Facebook Pixel
                <script
                inner_html=r#"
                    !function(f,b,e,v,n,t,s)
                    {if(f.fbq)return;n=f.fbq=function(){n.callMethod?
                    n.callMethod.apply(n,arguments):n.queue.push(arguments)};
                    if(!f._fbq)f._fbq=n;n.push=n;n.loaded=!0;n.version='2.0';
                    n.queue=[];t=b.createElement(e);t.async=!0;
                    t.src=v;s=b.getElementsByTagName(e)[0];
                    s.parentNode.insertBefore(t,s)}(window, document,'script',
                    'https://connect.facebook.net/en_US/fbevents.js');
                    fbq('init', '1720214695361495');
                    fbq('track', 'PageView');
                    "#
                ></script>

                <noscript>
                    <img
                        height="1"
                        width="1"
                        style="display:none"
                        src="https://www.facebook.com/tr?id=1720214695361495&ev=PageView&noscript=1"
                    />
                </noscript>

        // import Figtree font
        <Link rel="preconnect" href="https://fonts.googleapis.com" />
        <Link rel="preconnect" href="https://fonts.gstatic.com" crossorigin="true" />
        <Link
            href="https://fonts.googleapis.com/css2?family=Figtree:ital,wght@0,300..900;1,300..900&display=swap"
            rel="stylesheet"
        />
        <LeptosQueryDevtools />

>>>>>>> d1f357b7
        <GA4ScriptAsync />

        // <Body>
        <main>
            // <GoogleTagManagerIFrame />

        // content for this welcome page
        <Router fallback=|| { view! { <NotFound /> }.into_view() }>
                <Routes>
                        <Route path=AppRoutes::Root.to_string() view=RootPage />
                        <Route path=AppRoutes::HotelList.to_string() view=HotelListPage />
                        <Route path=AppRoutes::HotelDetails.to_string() view=HotelDetailsV1Page />
                        <Route path=AppRoutes::BlockRoom.to_string() view=BlockRoomV1Page />
                        <Route path=AppRoutes::Confirmation.to_string() view=ConfirmationPageV2 />
                        // <Route path=AppRoutes::ConfirmationV1.to_string() view=ConfirmationPageV1 />
                        // <Route path=AppRoutes::ConfirmationV2.to_string() view=ConfirmationPageV2 />
                        <Route path=AppRoutes::AdminPanel.to_string() view=AdminPanelPage />
                        <Route path=AppRoutes::AdminEditPanel.to_string() view=AdminEditPanel />
                        <Route path=AppRoutes::MyBookings.to_string() view=MyBookingsPage />
                        <Route path=AppRoutes::MyAccount.to_string() view=MyAccountPage />
                        // <Route path=AppRoutes::Confirmation.to_string() view=ConfirmationPage />
                        // <Route path=AppRoutes::Notifications.to_string() view=NotificationExample />
                </Routes>
        </Router>
        </main>

        // </Body>

    }
}<|MERGE_RESOLUTION|>--- conflicted
+++ resolved
@@ -153,7 +153,6 @@
                 <meta charset="utf-8" />
                 <meta name="viewport" content="width=device-width, initial-scale=1" />
 
-<<<<<<< HEAD
                 <Meta property="og:title" content="NoFeeBooking - Book Hotels Without Hidden Fees" />
                 <Meta property="og:image" content="/img/logo_white.svg" />
 
@@ -166,13 +165,6 @@
                 />
 
                 <meta name="facebook-domain-verification" content="mpv8l4xgm70yb70avrye8pggdegv3r" />
-
-=======
-                // Facebook domain verification
-                <meta name="facebook-domain-verification" content="mpv8l4xgm70yb70avrye8pggdegv3r" />
-
-                // ✅ Meta Pixel Code
->>>>>>> d1f357b7
                 <script
                     inner_html=r#"
                         window.addEventListener('load', function() {
@@ -198,13 +190,6 @@
                         src="https://www.facebook.com/tr?id=1720214695361495&ev=PageView&noscript=1"
                     />
                 </noscript>
-<<<<<<< HEAD
-=======
-                // ✅ End Meta Pixel Code
-
-                <Meta property="og:title" content="NoFeeBooking - Book Hotels Without Hidden Fees" />
-                <Meta property="og:image" content="/img/logo_white.svg" />
->>>>>>> d1f357b7
             </head>
 
             <body>
@@ -274,50 +259,6 @@
     );
 
     view! {
-<<<<<<< HEAD
-=======
-        <Stylesheet id="leptos" href="/pkg/estate-fe.css" />
-
-        // sets the document title
-        <Title text="NoFeeBooking" />
-        <meta name="viewport" content="width=device-width, initial-scale=1.0, maximum-scale=1.0, user-scalable=no" />
-       // Meta pixel
-        <meta name="facebook-domain-verification" content="mpv8l4xgm70yb70avrye8pggdegv3r" />
-        // Facebook Pixel
-                <script
-                inner_html=r#"
-                    !function(f,b,e,v,n,t,s)
-                    {if(f.fbq)return;n=f.fbq=function(){n.callMethod?
-                    n.callMethod.apply(n,arguments):n.queue.push(arguments)};
-                    if(!f._fbq)f._fbq=n;n.push=n;n.loaded=!0;n.version='2.0';
-                    n.queue=[];t=b.createElement(e);t.async=!0;
-                    t.src=v;s=b.getElementsByTagName(e)[0];
-                    s.parentNode.insertBefore(t,s)}(window, document,'script',
-                    'https://connect.facebook.net/en_US/fbevents.js');
-                    fbq('init', '1720214695361495');
-                    fbq('track', 'PageView');
-                    "#
-                ></script>
-
-                <noscript>
-                    <img
-                        height="1"
-                        width="1"
-                        style="display:none"
-                        src="https://www.facebook.com/tr?id=1720214695361495&ev=PageView&noscript=1"
-                    />
-                </noscript>
-
-        // import Figtree font
-        <Link rel="preconnect" href="https://fonts.googleapis.com" />
-        <Link rel="preconnect" href="https://fonts.gstatic.com" crossorigin="true" />
-        <Link
-            href="https://fonts.googleapis.com/css2?family=Figtree:ital,wght@0,300..900;1,300..900&display=swap"
-            rel="stylesheet"
-        />
-        <LeptosQueryDevtools />
-
->>>>>>> d1f357b7
         <GA4ScriptAsync />
 
         // <Body>
