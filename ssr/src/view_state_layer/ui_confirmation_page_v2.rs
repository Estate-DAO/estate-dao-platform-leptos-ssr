--- conflicted
+++ resolved
@@ -236,16 +236,9 @@
                 } else {
                     Self::add_step_detail("Confirmation email sent successfully".to_string());
                 }
-<<<<<<< HEAD
-
-                // Mark email step as completed and finish the workflow
-                Self::mark_step_completed("SendEmailAfterSuccessfullBooking");
-                Self::check_and_handle_completion_fallback();
-=======
                 Self::send_booking_completed_ga_event();
 
                 Self::get().loading.set(false);
->>>>>>> 0a16468e
             }
             (Some("MockStep"), "OnStepCompleted") => {
                 Self::advance_to_step(
